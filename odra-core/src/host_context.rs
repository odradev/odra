--- conflicted
+++ resolved
@@ -9,13 +9,8 @@
     fn get_account(&self, index: usize) -> Address;
     fn balance_of(&self, address: &Address) -> U512;
     fn advance_block_time(&self, time_diff: u64);
-<<<<<<< HEAD
     fn get_event(&self, contract_address: &Address, index: i32) -> Option<Bytes>;
-    fn call_contract(&self, address: &Address, call_def: CallDef) -> Bytes;
-=======
-    fn get_event(&self, contract_address: Address, index: i32) -> Option<EventData>;
     fn call_contract(&self, address: &Address, call_def: CallDef, use_proxy: bool) -> Bytes;
->>>>>>> 4f038be1
     fn new_contract(
         &self,
         name: &str,
