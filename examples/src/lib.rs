pub mod balance_checker;
pub mod erc20;
pub mod mapping;
pub mod ownable;
pub mod owned_token;
pub mod tlw;
<<<<<<< HEAD
pub mod token_manager;
=======
pub mod docs;
>>>>>>> c5ad96be
<|MERGE_RESOLUTION|>--- conflicted
+++ resolved
@@ -1,11 +1,8 @@
 pub mod balance_checker;
+pub mod docs;
 pub mod erc20;
 pub mod mapping;
 pub mod ownable;
 pub mod owned_token;
 pub mod tlw;
-<<<<<<< HEAD
-pub mod token_manager;
-=======
-pub mod docs;
->>>>>>> c5ad96be
+pub mod token_manager;