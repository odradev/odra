--- conflicted
+++ resolved
@@ -56,11 +56,7 @@
     pub fn add(&mut self, key: &K, value: V) {
         let current_value = self.get(key).unwrap_or_default();
         let new_value = current_value.overflowing_add(value).unwrap_or_revert();
-<<<<<<< HEAD
-        contract_env::set_dict_value(&self.namespace_buffer, key, new_value);
-=======
         self.set(key, new_value);
->>>>>>> 3632c5d8
     }
 }
 
@@ -72,11 +68,7 @@
     pub fn subtract(&mut self, key: &K, value: V) {
         let current_value = self.get(key).unwrap_or_default();
         let new_value = current_value.overflowing_sub(value).unwrap_or_revert();
-<<<<<<< HEAD
-        contract_env::set_dict_value(&self.namespace_buffer, key, new_value);
-=======
         self.set(key, new_value);
->>>>>>> 3632c5d8
     }
 }
 
