use std::{fmt::Debug, hash::Hash, marker::PhantomData};

use crate::instance::Instance;
use crate::types::OdraType;
use crate::{contract_env, UnwrapOrRevert};
use odra_types::arithmetic::{OverflowingAdd, OverflowingSub};

/// Data structure for storing key-value pairs.
#[derive(Debug)]
pub struct Mapping<K, V> {
    name: String,
    key_ty: PhantomData<K>,
    value_ty: PhantomData<V>
}

impl<K: OdraType + Hash, V> Mapping<K, V> {
    /// Creates a new Mapping instance.
    pub fn new(name: String) -> Self {
        Mapping {
            name,
            key_ty: PhantomData::<K>::default(),
            value_ty: PhantomData::<V>::default()
        }
    }
}

impl<K: OdraType + Hash, V: OdraType> Mapping<K, V> {
    /// Reads `key` from the storage or returns `None`.
    pub fn get(&self, key: &K) -> Option<V> {
        contract_env::get_dict_value(&self.name, key)
    }

    /// Sets `value` under `key` to the storage. It overrides by default.
    pub fn set(&mut self, key: &K, value: V) {
        contract_env::set_dict_value(&self.name, key, value);
    }

    /// Return the named key path to the variable.
    pub fn path(&self) -> &str {
        &self.name
    }
}

impl<K: OdraType + Hash, V: OdraType + Default> Mapping<K, V> {
    /// Reads `key` from the storage or the default value is returned.
    pub fn get_or_default(&self, key: &K) -> V {
        self.get(key).unwrap_or_default()
    }
}

<<<<<<< HEAD
impl<K: OdraType + Hash, V: OdraType + Instance> Mapping<K, V> {
=======
impl<K: OdraType + Hash, V: Instance> Mapping<K, V> {
>>>>>>> f6882cf8
    /// Reads `key` from the storage or the default value is returned.
    pub fn get_instance(&self, key: &K) -> V {
        #[cfg(feature = "mock-vm")]
        {
            let key_hash = hex::encode(key.ser().unwrap());
            let namespace = format!("{}_{}", key_hash, self.name);
            V::instance(&namespace)
        }

        #[cfg(feature = "casper")]
        {
            use odra_casper_backend::casper_contract::unwrap_or_revert::UnwrapOrRevert;
            let key_hash = hex::encode(key.to_bytes().unwrap_or_revert());
            V::instance(&format!("{}_{}", key_hash, self.name))
        }
<<<<<<< HEAD

        #[cfg(feature = "casper-livenet")]
        {
            let key_hash = hex::encode(key.to_bytes().unwrap());
            V::instance(&format!("{}_{}", key_hash, self.name))
        }

=======
>>>>>>> f6882cf8
    }
}

impl<K: OdraType + Hash, V: OdraType + OverflowingAdd + Default> Mapping<K, V> {
    /// Utility function that gets the current value and adds the passed `value`
    /// and sets the new value to the storage.
    ///
    /// If the operation fails due to overflow, the currently executing contract reverts.
    pub fn add(&mut self, key: &K, value: V) {
        let current_value = self.get(key).unwrap_or_default();
        let new_value = current_value.overflowing_add(value).unwrap_or_revert();
        contract_env::set_dict_value(&self.name, key, new_value);
    }
}

impl<K: OdraType + Hash, V: OdraType + OverflowingSub + Default + Debug + PartialOrd>
    Mapping<K, V>
{
    /// Utility function that gets the current value and subtracts the passed `value`
    /// and sets the new value to the storage.
    ///
    /// If the operation fails due to overflow, the currently executing contract reverts.
    pub fn subtract(&mut self, key: &K, value: V) {
        let current_value = self.get(key).unwrap_or_default();
        let new_value = current_value.overflowing_sub(value).unwrap_or_revert();
        contract_env::set_dict_value(&self.name, key, new_value);
    }
}

impl<K: OdraType + Hash, V> From<&str> for Mapping<K, V> {
    fn from(name: &str) -> Self {
        Mapping::new(name.to_string())
    }
}

impl<K: OdraType + Hash, V> Instance for Mapping<K, V> {
    fn instance(namespace: &str) -> Self {
        namespace.into()
    }
}

#[cfg(feature = "mock-vm")]
impl<K: OdraType + Hash, V: OdraType> crate::types::BorshDeserialize for Mapping<K, V> {
    fn deserialize(buf: &mut &[u8]) -> Result<Self, std::io::Error> {
        Ok(Self::new(crate::types::BorshDeserialize::deserialize(buf)?))
    }
}

#[cfg(feature = "mock-vm")]
impl<K: OdraType + Hash, V: OdraType> crate::types::BorshSerialize for Mapping<K, V> {
    fn serialize<W: std::io::Write>(&self, writer: &mut W) -> std::io::Result<()> {
        crate::types::BorshSerialize::serialize(&self.path(), writer)?;
        Ok(())
    }
}

#[cfg(any(feature = "casper", feature = "casper-livenet"))]
impl<K: OdraType + Hash, V: OdraType> crate::casper::casper_types::CLTyped for Mapping<K, V> {
    fn cl_type() -> crate::casper::casper_types::CLType {
        crate::casper::casper_types::CLType::Any
    }
}

#[cfg(any(feature = "casper", feature = "casper-livenet"))]
impl<K: OdraType + Hash, V: OdraType> crate::casper::casper_types::bytesrepr::ToBytes
    for Mapping<K, V>
{
    fn to_bytes(&self) -> Result<Vec<u8>, crate::casper::casper_types::bytesrepr::Error> {
        let mut result = Vec::with_capacity(self.serialized_length());
        result.extend("mapping".to_bytes()?);
        result.extend(&self.path().to_bytes()?);
        Ok(result)
    }

    fn serialized_length(&self) -> usize {
        "mapping".serialized_length() + self.path().serialized_length()
    }
}

#[cfg(any(feature = "casper", feature = "casper-livenet"))]
impl<K: OdraType + Hash, V: OdraType> crate::casper::casper_types::bytesrepr::FromBytes
    for Mapping<K, V>
{
    fn from_bytes(
        bytes: &[u8]
    ) -> Result<(Self, &[u8]), crate::casper::casper_types::bytesrepr::Error> {
        let (_, bytes): (String, _) =
            crate::casper::casper_types::bytesrepr::FromBytes::from_bytes(bytes)?;
        let (name, bytes) = crate::casper::casper_types::bytesrepr::FromBytes::from_bytes(bytes)?;
        Ok((Mapping::new(name), bytes))
    }
}

#[cfg(all(feature = "mock-vm", test))]
mod tests {
    use crate::{test_env, Instance, Mapping};
    use core::hash::Hash;
    use odra_mock_vm::types::OdraType;
    use odra_types::arithmetic::ArithmeticsError;

    #[test]
    fn test_get() {
        // Given uninitialized var.
        let value = 100;
        let key = String::from("k");
        let mut map = Mapping::<String, u8>::default();

        // When set a value.
        map.set(&key, value);

        // The the value can be returned.
        assert_eq!(map.get(&key).unwrap(), value);

        // When override.
        let value = 200;
        map.set(&key, value);

        // Then the value is updated
        assert_eq!(map.get(&key).unwrap(), value);
    }

    #[test]
    fn get_default_value() {
        // Given uninitialized var.
        let map = Mapping::<String, u8>::default();

        // Raw get returns None.
        let key = String::from("k");
        assert_eq!(map.get(&key), None);
        // get_or_default returns the default value.
        assert_eq!(map.get_or_default(&key), 0);
    }

    #[test]
    fn test_add() {
        // Given var = u8::MAX-1.
        let initial_value = u8::MAX - 1;
        let key = String::from("k");
        let mut map = Mapping::<String, u8>::init(&key, initial_value);

        // When add 1.
        map.add(&key, 1);

        // Then the value should be u8::MAX.
        assert_eq!(map.get_or_default(&key), initial_value + 1);

        // When add 1 to max value.
        // Then should revert.
        test_env::assert_exception(ArithmeticsError::AdditionOverflow, || {
            let mut map = Mapping::<String, u8>::default();
            map.add(&key, 1);
        });
    }

    #[test]
    fn test_subtract() {
        // Given var = 2.
        let initial_value = 2;
        let key = String::from("k");
        let mut map = Mapping::<String, u8>::init(&key, initial_value);
        // When subtract 1
        map.subtract(&key, 1);

        // Then the value should be reduced by 1.
        assert_eq!(map.get_or_default(&key), initial_value - 1);

        // When subtraction causes overflow.
        // Then it reverts.
        test_env::assert_exception(ArithmeticsError::SubtractingOverflow, || {
            let mut map = Mapping::<String, u8>::default();
            map.subtract(&key, 2);
        });
    }

    #[test]
    fn test_instances_with_the_same_namespace() {
        // Given two variables with the same namespace.
        let namespace = "shared_value";
        let key = String::from("k");
        let value = 42;
        let mut x = Mapping::<String, u8>::instance(namespace);
        let y = Mapping::<String, u8>::instance(namespace);

        // When set a value for the first variable.
        x.set(&key, value);

        // Then both returns the same value.
        assert_eq!(y.get_or_default(&key), value);
        assert_eq!(x.get(&key), y.get(&key));
    }

    impl<K, V> Default for Mapping<K, V>
    where
        K: OdraType + Hash,
        V: OdraType
    {
        fn default() -> Self {
            Instance::instance("m")
        }
    }

    impl<K, V> Mapping<K, V>
    where
        K: OdraType + Hash,
        V: OdraType
    {
        pub fn init(key: &K, value: V) -> Self {
            let mut var = Self::default();
            var.set(key, value);
            var
        }
    }
}<|MERGE_RESOLUTION|>--- conflicted
+++ resolved
@@ -48,11 +48,7 @@
     }
 }
 
-<<<<<<< HEAD
-impl<K: OdraType + Hash, V: OdraType + Instance> Mapping<K, V> {
-=======
 impl<K: OdraType + Hash, V: Instance> Mapping<K, V> {
->>>>>>> f6882cf8
     /// Reads `key` from the storage or the default value is returned.
     pub fn get_instance(&self, key: &K) -> V {
         #[cfg(feature = "mock-vm")]
@@ -68,7 +64,6 @@
             let key_hash = hex::encode(key.to_bytes().unwrap_or_revert());
             V::instance(&format!("{}_{}", key_hash, self.name))
         }
-<<<<<<< HEAD
 
         #[cfg(feature = "casper-livenet")]
         {
@@ -76,8 +71,6 @@
             V::instance(&format!("{}_{}", key_hash, self.name))
         }
 
-=======
->>>>>>> f6882cf8
     }
 }
 
