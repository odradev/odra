--- conflicted
+++ resolved
@@ -12,11 +12,7 @@
     fn emit_event(&self, event: &Bytes);
     fn transfer_tokens(&self, to: &Address, amount: &U512);
     fn revert(&self, error: OdraError) -> !;
-<<<<<<< HEAD
-    fn get_named_arg(&self, name: &str) -> Bytes;
+    fn get_named_arg_bytes(&self, name: &str) -> Bytes;
     fn handle_attached_value(&self);
     fn clear_attached_value(&self);
-=======
-    fn get_named_arg_bytes(&self, name: &str) -> Bytes;
->>>>>>> 426076c8
 }