use odra_types::{
    bytesrepr::Bytes, event::EventError, Address, EventData, OdraError, RuntimeArgs, U512,
};

macro_rules! delegate_to_wrapper {
    (
        $(
            $(#[$outer:meta])*
            fn $func_name:ident($( $param_ident:ident : $param_ty:ty ),*) $( -> $ret:ty)*
        )+
    ) => {
        $(
            $(#[$outer])*
            pub fn $func_name( $($param_ident : $param_ty),* ) $(-> $ret)* {
                odra_test_env_wrapper::on_backend(|env| env.$func_name($($param_ident),*))
            }
        )+
    }
}

/// Describes test environment API. TestEnv delegates methods to the underlying dynamically loaded env.
///
/// The actual test env is dynamically loaded in the runtime.
pub struct TestEnv;

impl TestEnv {
    delegate_to_wrapper! {
        /// Calls contract at `address` invoking the `entrypoint` with `args`.
        ///
        /// Returns optional raw bytes to further processing.
        fn call_contract(
            address: &Address,
            entrypoint: &str,
            args: &RuntimeArgs,
            has_return: bool,
            amount: Option<U512>
        ) -> Option<Bytes>
        ///Registers the contract in the test environment.
        fn register_contract(contract_name: &str, args: &RuntimeArgs) -> Address
        ///Returns the backend name.
        fn backend_name() -> String
        ///Replaces the current caller.
        fn set_caller(address: &Address)
        ///Returns nth test user account.
        fn get_account(n: usize) -> Address
        ///Gets nth event emitted by the contract at `address`.
        fn get_event(address: &Address, index: i32) -> Result<EventData, EventError>
        ///Gets the current error from the test environment.
        fn get_error() -> Option<OdraError>
        ///Increases the current value of block_time.
<<<<<<< HEAD
        advance_block_time_by(seconds: u64)
        /// Returns the balance of the account associated with the given address.
        token_balance(address: Address) -> U512
        /// Returns the value that represents one native token.
        one_token() -> U512
    }

    /// Calls contract at `address` invoking the `entrypoint` with `args`.
    ///
    /// Returns optional raw bytes to further processing.
    pub fn call_contract(
        address: &Address,
        entrypoint: &str,
        args: &RuntimeArgs,
        has_return: bool,
        amount: Option<U512>,
    ) -> Option<Bytes> {
        odra_test_env_wrapper::on_backend(|env| {
            Some(env.call_contract(address, entrypoint, args, has_return, amount))
        })
=======
        fn advance_block_time_by(seconds: u64)
>>>>>>> 07e034ab
    }

    /// Expects the `block` execution will fail with the specific error.
    pub fn assert_exception<E, F>(err: E, block: F)
    where
        E: Into<OdraError>,
        F: Fn() + std::panic::RefUnwindSafe,
    {
        let _ = std::panic::catch_unwind(|| {
            block();
        });

        let expected: OdraError = err.into();
        let msg = format!("Expected {:?} error.", expected);
        let error: OdraError = Self::get_error().expect(&msg);
        assert_eq!(error, expected);
    }
}<|MERGE_RESOLUTION|>--- conflicted
+++ resolved
@@ -48,30 +48,11 @@
         ///Gets the current error from the test environment.
         fn get_error() -> Option<OdraError>
         ///Increases the current value of block_time.
-<<<<<<< HEAD
-        advance_block_time_by(seconds: u64)
+        fn advance_block_time_by(seconds: u64)
         /// Returns the balance of the account associated with the given address.
-        token_balance(address: Address) -> U512
+        fn token_balance(address: Address) -> U512
         /// Returns the value that represents one native token.
-        one_token() -> U512
-    }
-
-    /// Calls contract at `address` invoking the `entrypoint` with `args`.
-    ///
-    /// Returns optional raw bytes to further processing.
-    pub fn call_contract(
-        address: &Address,
-        entrypoint: &str,
-        args: &RuntimeArgs,
-        has_return: bool,
-        amount: Option<U512>,
-    ) -> Option<Bytes> {
-        odra_test_env_wrapper::on_backend(|env| {
-            Some(env.call_contract(address, entrypoint, args, has_return, amount))
-        })
-=======
-        fn advance_block_time_by(seconds: u64)
->>>>>>> 07e034ab
+        fn one_token() -> U512
     }
 
     /// Expects the `block` execution will fail with the specific error.
