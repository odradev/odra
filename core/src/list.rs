--- conflicted
+++ resolved
@@ -3,9 +3,11 @@
 use odra_types::CollectionError;
 
 use crate::{contract_env, UnwrapOrRevert};
-use crate::{instance::StaticInstance, mapping::Mapping, variable::Variable};
-
-use super::DynamicInstance;
+use crate::{
+    instance::{DynamicInstance, StaticInstance},
+    mapping::Mapping,
+    variable::Variable
+};
 
 /// Data structure for an indexed, iterable collection.
 #[derive(Clone)]
@@ -14,9 +16,7 @@
     index: Variable<u32>
 }
 
-<<<<<<< HEAD
-=======
-impl<T: Instance> List<T> {
+impl<T: DynamicInstance> List<T> {
     pub fn get_instance(&mut self, index: u32) -> T {
         let len = self.len();
         // Clippy doesn't like the following code, but it's the most efficient way to do it.
@@ -35,21 +35,6 @@
     }
 }
 
-impl<T> List<T> {
-    /// Creates a new List instance.
-    pub fn new(name: String) -> Self {
-        let mut name_values = name.clone();
-        name_values.push_str("_values");
-        let mut name_index = name;
-        name_index.push_str("_index");
-        List {
-            values: Mapping::new(name_values),
-            index: Variable::new(name_index)
-        }
-    }
-}
-
->>>>>>> 57221d04
 impl<T: OdraType> List<T> {
     /// Reads collection's n-th value from the storage or returns `None`.
     pub fn get(&self, index: u32) -> Option<T> {
@@ -162,8 +147,7 @@
     }
 }
 
-<<<<<<< HEAD
-impl<T: OdraType> StaticInstance for List<T> {
+impl<T> StaticInstance for List<T> {
     fn instance<'a>(keys: &'a [&'a str]) -> (Self, &'a [&'a str]) {
         let (values, keys) = StaticInstance::instance(keys);
         let (index, keys) = StaticInstance::instance(keys);
@@ -171,7 +155,7 @@
     }
 }
 
-impl<T: OdraType> DynamicInstance for List<T> {
+impl<T> DynamicInstance for List<T> {
     fn instance(namespace: &[u8]) -> Self {
         let namespace_len = namespace.len();
         let max_len = namespace_len + b"values".len();
@@ -187,17 +171,6 @@
         let index = DynamicInstance::instance(&buffer);
 
         Self { values, index }
-=======
-impl<T> From<&str> for List<T> {
-    fn from(name: &str) -> Self {
-        List::new(String::from(name))
-    }
-}
-
-impl<T> Instance for List<T> {
-    fn instance(namespace: &str) -> Self {
-        namespace.into()
->>>>>>> 57221d04
     }
 }
 
