--- conflicted
+++ resolved
@@ -133,15 +133,12 @@
     EmptyDictionaryName = 121,
     /// Calling a contract with missing entrypoint arguments.
     MissingArg = 122,
-<<<<<<< HEAD
     /// Reading the address from the storage failed.
     MissingAddress = 123,
     /// Writing the address to the storage failed.
     AddressAlreadySet = 124,
-=======
     /// Out of gas error
-    OutOfGas = 123,
->>>>>>> b5f0df55
+    OutOfGas = 125,
     /// Maximum code for user errors
     MaxUserError = 64535,
     /// User error too high. The code should be in range 0..32767.
