use crate::prelude::*;
use casper_types::bytesrepr::FromBytes;
use casper_types::{CLTyped, RuntimeArgs, U512};

#[derive(Clone, Debug)]
pub struct CallDef {
    pub entry_point: String,
    pub args: RuntimeArgs,
    pub amount: U512,
    is_mut: bool
}

impl CallDef {
<<<<<<< HEAD
    pub fn new(method: String, is_mut: bool, args: RuntimeArgs) -> Self {
=======
    pub fn new<T: ToString>(method: T, args: RuntimeArgs) -> Self {
>>>>>>> d4cd81e7
        CallDef {
            entry_point: method.to_string(),
            args,
            amount: U512::zero(),
            is_mut
        }
    }

    pub fn with_amount(mut self, amount: U512) -> Self {
        self.amount = amount;
        self
    }

    pub fn args(&self) -> &RuntimeArgs {
        &self.args
    }

    pub fn get<T: CLTyped + FromBytes>(&self, name: &str) -> Option<T> {
        self.args.get(name).and_then(|v| v.clone().into_t().ok())
    }

    pub fn method(&self) -> &str {
        &self.entry_point
    }

    pub fn attached_value(&self) -> U512 {
        self.amount
    }

    pub fn is_mut(&self) -> bool {
        self.is_mut
    }
}<|MERGE_RESOLUTION|>--- conflicted
+++ resolved
@@ -11,11 +11,7 @@
 }
 
 impl CallDef {
-<<<<<<< HEAD
-    pub fn new(method: String, is_mut: bool, args: RuntimeArgs) -> Self {
-=======
-    pub fn new<T: ToString>(method: T, args: RuntimeArgs) -> Self {
->>>>>>> d4cd81e7
+    pub fn new<T: ToString>(method: T, is_mut: bool, args: RuntimeArgs) -> Self {
         CallDef {
             entry_point: method.to_string(),
             args,
