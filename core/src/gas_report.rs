//! Module with structs for handling gas reports.
use crate::prelude::*;
use crate::{Address, CallDef};
use casper_types::U512;
use core::fmt::{Debug, Display, Formatter, Result};
use serde::{Deserialize, Serialize};

/// A Vector of deploy reports makes a full gas report.
#[derive(Clone, Debug, Serialize, Deserialize, Default)]
pub struct GasReport(Vec<DeployReport>);

impl GasReport {
    /// Adds a deploy report to the gas report.
    pub fn push(&mut self, report: DeployReport) {
        self.0.push(report)
    }
<<<<<<< HEAD
=======

    /// Returns new, empty gas report.
    pub fn new() -> Self {
        GasReport::default()
    }

    /// Returns an iterator over the gas report.
    pub fn iter(&self) -> Iter<'_, DeployReport> {
        self.0.iter()
    }
>>>>>>> 75157e17
}

impl Display for GasReport {
    fn fmt(&self, f: &mut Formatter<'_>) -> Result {
        for report in &self.0 {
            writeln!(f, "{}", report)?;
        }
        Ok(())
    }
}
<<<<<<< HEAD
=======

impl IntoIterator for GasReport {
    type Item = DeployReport;
    type IntoIter = IntoIter<DeployReport>;

    fn into_iter(self) -> Self::IntoIter {
        self.0.into_iter()
    }
}
>>>>>>> 75157e17

/// Represents a deploy report, which includes the gas used and the deploy details.
#[derive(Clone, Debug, Serialize, Deserialize)]
pub enum DeployReport {
    /// Represents a Wasm deploy.
    WasmDeploy {
        /// The gas used for the deploy.
        gas: U512,
        /// The file name of the deployed WASM.
        file_name: String
    },
    /// Represents a contract call.
    ContractCall {
        /// The gas used for the call.
        gas: U512,
        /// The address of the contract called.
        contract_address: Address,
        /// The call definition.
        call_def: CallDef
    }
}

impl Display for DeployReport {
    fn fmt(&self, f: &mut Formatter<'_>) -> Result {
        match self {
            DeployReport::WasmDeploy { gas, file_name } => {
<<<<<<< HEAD
                write!(f, "Wasm deploy: {} - {} CSPR", file_name, cspr_pretty_string(gas))
            }
            DeployReport::ContractCall {
                gas,
                call_def,
                ..
            } => {
                write!(f, "Contract call: {} - {} CSPR", call_def.entry_point(), cspr_pretty_string(gas))
=======
                write!(
                    f,
                    "Wasm deploy: {} - {} CSPR",
                    file_name,
                    cspr_pretty_string(gas)
                )
            }
            DeployReport::ContractCall { gas, call_def, .. } => {
                write!(
                    f,
                    "Contract call: {} - {} CSPR",
                    call_def.entry_point(),
                    cspr_pretty_string(gas)
                )
>>>>>>> 75157e17
            }
        }
    }
}

/// Render 1234567890 as 1.23456789
fn cspr_pretty_string(cspr: &U512) -> String {
    let cspr_top = cspr / U512::from(1_000_000_000);
<<<<<<< HEAD
    let cspr_bottom = cspr - cspr_top;
    format!("{}.{:8}", cspr_top, cspr_bottom)
=======
    let cspr_bottom = cspr % U512::from(1_000_000_000); // Use modulo to get the remainder
    let cspr_bottom_str = format!("{:09}", cspr_bottom);
    let mut cspr_bottom_str = cspr_bottom_str.trim_end_matches('0');
    if cspr_bottom_str.is_empty() {
        cspr_bottom_str = "0";
    }
    format!("{}.{}", cspr_top, cspr_bottom_str)
>>>>>>> 75157e17
}

#[cfg(test)]
mod tests {
    use super::*;
    use crate::Address::Account;
    use casper_types::account::AccountHash;
    use casper_types::RuntimeArgs;

    #[test]
    fn test_deploy_report_display() {
        let wasm_deploy = DeployReport::WasmDeploy {
            gas: U512::from(1000),
            file_name: String::from("test.wasm")
        };
        assert_eq!(
            format!("{}", wasm_deploy),
            "Wasm deploy: test.wasm - 0.000001 CSPR"
        );

        let contract_call = DeployReport::ContractCall {
            gas: U512::from(1_000_000_000),
            contract_address: Account(AccountHash([0; 32])),
            call_def: CallDef::new("test", false, RuntimeArgs::new())
        };
        assert_eq!(
            format!("{}", contract_call),
            "Contract call: test - 1.0 CSPR"
        );
    }
}<|MERGE_RESOLUTION|>--- conflicted
+++ resolved
@@ -14,8 +14,6 @@
     pub fn push(&mut self, report: DeployReport) {
         self.0.push(report)
     }
-<<<<<<< HEAD
-=======
 
     /// Returns new, empty gas report.
     pub fn new() -> Self {
@@ -26,7 +24,6 @@
     pub fn iter(&self) -> Iter<'_, DeployReport> {
         self.0.iter()
     }
->>>>>>> 75157e17
 }
 
 impl Display for GasReport {
@@ -37,8 +34,6 @@
         Ok(())
     }
 }
-<<<<<<< HEAD
-=======
 
 impl IntoIterator for GasReport {
     type Item = DeployReport;
@@ -48,7 +43,6 @@
         self.0.into_iter()
     }
 }
->>>>>>> 75157e17
 
 /// Represents a deploy report, which includes the gas used and the deploy details.
 #[derive(Clone, Debug, Serialize, Deserialize)]
@@ -75,16 +69,6 @@
     fn fmt(&self, f: &mut Formatter<'_>) -> Result {
         match self {
             DeployReport::WasmDeploy { gas, file_name } => {
-<<<<<<< HEAD
-                write!(f, "Wasm deploy: {} - {} CSPR", file_name, cspr_pretty_string(gas))
-            }
-            DeployReport::ContractCall {
-                gas,
-                call_def,
-                ..
-            } => {
-                write!(f, "Contract call: {} - {} CSPR", call_def.entry_point(), cspr_pretty_string(gas))
-=======
                 write!(
                     f,
                     "Wasm deploy: {} - {} CSPR",
@@ -99,7 +83,6 @@
                     call_def.entry_point(),
                     cspr_pretty_string(gas)
                 )
->>>>>>> 75157e17
             }
         }
     }
@@ -108,10 +91,6 @@
 /// Render 1234567890 as 1.23456789
 fn cspr_pretty_string(cspr: &U512) -> String {
     let cspr_top = cspr / U512::from(1_000_000_000);
-<<<<<<< HEAD
-    let cspr_bottom = cspr - cspr_top;
-    format!("{}.{:8}", cspr_top, cspr_bottom)
-=======
     let cspr_bottom = cspr % U512::from(1_000_000_000); // Use modulo to get the remainder
     let cspr_bottom_str = format!("{:09}", cspr_bottom);
     let mut cspr_bottom_str = cspr_bottom_str.trim_end_matches('0');
@@ -119,7 +98,6 @@
         cspr_bottom_str = "0";
     }
     format!("{}.{}", cspr_top, cspr_bottom_str)
->>>>>>> 75157e17
 }
 
 #[cfg(test)]
