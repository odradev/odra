--- conflicted
+++ resolved
@@ -4,11 +4,8 @@
 use crate::{Address, CallDef, ContractEnv, OdraResult};
 use casper_types::PublicKey;
 
-<<<<<<< HEAD
 /// The `HostContext` trait defines the interface for interacting with the host environment.
-=======
 #[cfg_attr(test, mockall::automock)]
->>>>>>> 97c0b0f3
 pub trait HostContext {
     /// Sets the caller address for the current contract execution.
     fn set_caller(&self, caller: Address);
