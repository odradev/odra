--- conflicted
+++ resolved
@@ -1,15 +1,6 @@
-<<<<<<< HEAD
 use crate::entry_point_callback::EntryPointsCaller;
-use crate::prelude::ToOwned;
-use crate::CallDef;
-use crate::OdraError;
-use crate::OdraResult;
-use crate::VmError;
-=======
-use crate::entry_point_callback::{Argument, EntryPointsCaller};
-use crate::{prelude::*, ExecutionError, OdraResult};
+use crate::{prelude::*, OdraResult};
 use crate::{CallDef, OdraError, VmError};
->>>>>>> a460225f
 use casper_types::bytesrepr::Bytes;
 
 /// A wrapper struct for a EntryPointsCaller that is a layer of abstraction between the host and the entry points caller.
@@ -40,32 +31,6 @@
             })?;
         self.entry_points_caller.call(call_def)
     }
-<<<<<<< HEAD
-=======
-
-    fn validate_args(&self, args: &[Argument], input_args: &RuntimeArgs) -> OdraResult<()> {
-        for arg in args {
-            // check if the input args contain the arg
-            if let Some(input) = input_args
-                .named_args()
-                .find(|input| input.name() == arg.name.as_str())
-            {
-                // check if the input arg has the expected type
-                let input_ty = input.cl_value().cl_type();
-                let expected_ty = &arg.ty;
-                if input_ty != expected_ty {
-                    return Err(OdraError::VmError(VmError::TypeMismatch {
-                        expected: expected_ty.clone(),
-                        found: input_ty.clone()
-                    }));
-                }
-            } else {
-                return Err(OdraError::ExecutionError(ExecutionError::MissingArg));
-            }
-        }
-        Ok(())
-    }
->>>>>>> a460225f
 }
 
 #[cfg(test)]
@@ -74,16 +39,8 @@
     use crate::contract_context::MockContractContext;
     use crate::entry_point_callback::{Argument, EntryPoint, EntryPointsCaller};
     use crate::host::{HostEnv, MockHostContext};
-<<<<<<< HEAD
     use crate::{casper_types::RuntimeArgs, OdraError, VmError};
     use crate::{prelude::*, CallDef, ContractEnv};
-=======
-    use crate::{
-        casper_types::{runtime_args, RuntimeArgs},
-        OdraError, VmError
-    };
-    use crate::{prelude::*, CallDef, ContractEnv, ExecutionError};
->>>>>>> a460225f
 
     const TEST_ENTRYPOINT: &str = "ep";
 
@@ -113,76 +70,6 @@
         assert!(result.is_ok());
     }
 
-<<<<<<< HEAD
-=======
-    #[test]
-    fn test_call_valid_entrypoint_with_wrong_arg_name() {
-        // Given an instance with a single entrypoint with one arg named "first".
-        let instance = ContractContainer::with_entrypoint(vec!["first"]);
-
-        // When call the registered entrypoint with an arg named "second".
-        let call_def = CallDef::new(TEST_ENTRYPOINT, false, runtime_args! { "second" => 0u32 });
-        let result = instance.call(call_def);
-
-        // Then MissingArg error is returned.
-        assert_eq!(
-            result.unwrap_err(),
-            OdraError::ExecutionError(ExecutionError::MissingArg)
-        );
-    }
-
-    #[test]
-    fn test_call_valid_entrypoint_with_wrong_arg_type() {
-        // Given an instance with a single entrypoint with one arg named "first".
-        let instance = ContractContainer::with_entrypoint(vec!["first"]);
-
-        // When call the registered entrypoint with an arg named "second".
-        let call_def = CallDef::new(TEST_ENTRYPOINT, false, runtime_args! { "first" => true });
-        let result = instance.call(call_def);
-
-        // Then MissingArg error is returned.
-        assert_eq!(
-            result.unwrap_err(),
-            OdraError::VmError(VmError::TypeMismatch {
-                expected: CLType::U32,
-                found: CLType::Bool
-            })
-        );
-    }
-
-    #[test]
-    fn test_call_valid_entrypoint_with_missing_arg() {
-        // Given an instance with a single entrypoint with one arg named "first".
-        let instance = ContractContainer::with_entrypoint(vec!["first"]);
-
-        // When call a valid entrypoint without args.
-        let call_def = CallDef::new(TEST_ENTRYPOINT, false, RuntimeArgs::new());
-        let result = instance.call(call_def);
-
-        // Then MissingArg error is returned.
-        assert_eq!(
-            result.unwrap_err(),
-            OdraError::ExecutionError(ExecutionError::MissingArg)
-        );
-    }
-
-    #[test]
-    fn test_many_missing_args() {
-        // Given an instance with a single entrypoint with "first", "second" and "third" args.
-        let instance = ContractContainer::with_entrypoint(vec!["first", "second", "third"]);
-
-        // When call a valid entrypoint with a single valid args,
-        let call_def = CallDef::new(TEST_ENTRYPOINT, false, runtime_args! { "third" => 0u32 });
-        let result = instance.call(call_def);
-
-        // Then MissingArg error is returned.
-        assert_eq!(
-            result.unwrap_err(),
-            OdraError::ExecutionError(ExecutionError::MissingArg)
-        );
-    }
-
->>>>>>> a460225f
     impl ContractContainer {
         fn empty() -> Self {
             let ctx = Rc::new(RefCell::new(MockHostContext::new()));
