[package]
name = "odra-core" # Odra Core is new odra.
version = "0.1.0"
edition = "2021"

[dependencies]
<<<<<<< HEAD
casper-types = { workspace = true }
casper-event-standard = { workspace = true }
=======
casper-types = "3.0.0"
casper-event-standard = "0.4.0"

[target.'cfg(not(target_arch = "wasm32"))'.dependencies]
serde = { version = "1.0.195", default-features = false, features = ["alloc", "derive"] }
serde_json = { version = "1.0.111", default-features = false, features = ["alloc"] }
>>>>>>> d4cd81e7
<|MERGE_RESOLUTION|>--- conflicted
+++ resolved
@@ -4,14 +4,9 @@
 edition = "2021"
 
 [dependencies]
-<<<<<<< HEAD
 casper-types = { workspace = true }
 casper-event-standard = { workspace = true }
-=======
-casper-types = "3.0.0"
-casper-event-standard = "0.4.0"
 
 [target.'cfg(not(target_arch = "wasm32"))'.dependencies]
 serde = { version = "1.0.195", default-features = false, features = ["alloc", "derive"] }
-serde_json = { version = "1.0.111", default-features = false, features = ["alloc"] }
->>>>>>> d4cd81e7
+serde_json = { version = "1.0.111", default-features = false, features = ["alloc"] }