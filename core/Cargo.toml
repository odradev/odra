--- conflicted
+++ resolved
@@ -11,16 +11,6 @@
 repository.workspace = true
 
 [dependencies]
-<<<<<<< HEAD
-odra-utils = { path = "../utils" }
-odra-types = { path = "../types" }
-odra-proc-macros = { path = "../lang/proc-macros" }
-odra-mock-vm = { path = "../mock-vm/backend", optional = true }
-odra-casper-backend = { path = "../odra-casper/backend", optional = true }
-odra-casper-livenet = { path = "../odra-casper/livenet", optional = true }
-odra-casper-types = { path = "../odra-casper/types", optional = true }
-num-traits = { version = "0.2.14", default-features = false }
-=======
 odra-utils = { path = "../utils", version = "0.6.0" }
 odra-types = { path = "../types", version = "0.6.0" }
 odra-proc-macros = { path = "../lang/proc-macros", version = "0.6.0" }
@@ -28,9 +18,7 @@
 odra-casper-backend = { path = "../odra-casper/backend", version = "0.6.0", optional = true }
 odra-casper-livenet = { path = "../odra-casper/livenet", version = "0.6.0", optional = true }
 odra-casper-types = { path = "../odra-casper/types", version = "0.6.0", optional = true }
-cfg-if = "1.0.0"
-num-traits = "0.2.14"
->>>>>>> d5baf1af
+num-traits = { version = "0.2.14", default-features = false }
 
 [target.'cfg(not(target_arch = "wasm32"))'.dependencies]
 odra-casper-test-env = { path = "../odra-casper/test-env", version = "0.6.0", optional = true }
