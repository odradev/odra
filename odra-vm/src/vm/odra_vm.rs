--- conflicted
+++ resolved
@@ -58,11 +58,7 @@
     }
 
     pub fn call_contract(&self, address: Address, call_def: CallDef) -> Bytes {
-<<<<<<< HEAD
-        self.prepare_call(address, call_def.clone());
-=======
         self.prepare_call(address, &call_def);
->>>>>>> 426076c8
         // Call contract from register.
         if call_def.amount > U512::zero() {
             let status = self.checked_transfer_tokens(&self.caller(), &address, &call_def.amount);
@@ -88,11 +84,7 @@
     //     self.handle_call_result(result)
     // }
 
-<<<<<<< HEAD
-    fn prepare_call(&self, address: Address, call_def: CallDef) {
-=======
     fn prepare_call(&self, address: Address, call_def: &CallDef) {
->>>>>>> 426076c8
         let mut state = self.state.write().unwrap();
         // If only one address on the call_stack, record snapshot.
         if state.is_in_caller_context() {
@@ -101,11 +93,7 @@
         }
         // Put the address on stack.
 
-<<<<<<< HEAD
-        let element = CallstackElement::Entrypoint(Entrypoint::new(address, call_def));
-=======
         let element = CallstackElement::Entrypoint(Entrypoint::new(address, call_def.clone()));
->>>>>>> 426076c8
         state.push_callstack_element(element);
     }
 
