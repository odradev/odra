use crate::vm::OdraVm;
use odra_core::casper_types::BlockTime;
use odra_core::prelude::*;
use odra_core::{casper_types, Address, Bytes, OdraError, ToBytes, U512};
use odra_core::{CallDef, ContractContext};

pub struct OdraVmContractEnv {
    vm: Rc<RefCell<OdraVm>>
}

impl ContractContext for OdraVmContractEnv {
    fn get_value(&self, key: &[u8]) -> Option<Bytes> {
        self.vm.borrow().get_var(key)
    }

    fn set_value(&self, key: &[u8], value: Bytes) {
        self.vm.borrow().set_var(key, value)
    }

    fn caller(&self) -> Address {
        self.vm.borrow().caller()
    }

    fn self_address(&self) -> Address {
        self.vm.borrow().self_address()
    }

    fn call_contract(&self, address: Address, call_def: CallDef) -> Bytes {
        self.vm.borrow().call_contract(address, call_def)
    }

    fn get_block_time(&self) -> u64 {
        self.vm.borrow().get_block_time()
    }

    fn attached_value(&self) -> U512 {
        self.vm.borrow().attached_value()
    }

    fn emit_event(&self, event: &Bytes) {
        self.vm.borrow().emit_event(event);
    }

    fn transfer_tokens(&self, to: &Address, amount: &U512) {
        self.vm.borrow().transfer_tokens(to, amount)
    }

    fn revert(&self, error: OdraError) -> ! {
        self.vm.borrow().revert(error)
    }

<<<<<<< HEAD
    fn get_named_arg(&self, name: &str) -> Bytes {
        self.vm.borrow().get_named_arg(name).into()
    }

    fn handle_attached_value(&self) {
        // todo!()
    }

    fn clear_attached_value(&self) {
        // todo!()
    }
=======
    fn get_named_arg_bytes(&self, name: &str) -> Bytes {
        self.vm.borrow().get_named_arg(name).into()
    }
>>>>>>> 426076c8
}

impl OdraVmContractEnv {
    pub fn new(vm: Rc<RefCell<OdraVm>>) -> Rc<RefCell<Self>> {
        Rc::new(RefCell::new(Self { vm }))
    }
}<|MERGE_RESOLUTION|>--- conflicted
+++ resolved
@@ -49,23 +49,17 @@
         self.vm.borrow().revert(error)
     }
 
-<<<<<<< HEAD
-    fn get_named_arg(&self, name: &str) -> Bytes {
+    fn get_named_arg_bytes(&self, name: &str) -> Bytes {
         self.vm.borrow().get_named_arg(name).into()
     }
 
     fn handle_attached_value(&self) {
-        // todo!()
+        // no-op
     }
 
     fn clear_attached_value(&self) {
-        // todo!()
+        // no-op
     }
-=======
-    fn get_named_arg_bytes(&self, name: &str) -> Bytes {
-        self.vm.borrow().get_named_arg(name).into()
-    }
->>>>>>> 426076c8
 }
 
 impl OdraVmContractEnv {
