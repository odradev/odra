# Changelog

Changelog for `odra`.

## [0.5.0] - 2023-XX-XX
### Added
- Signature verification in contract_env's
- Signature creation in test_env's
<<<<<<< HEAD
- StaticInstance and DynamicInstance traits
- Node trait to build static keys at the compilation time
=======
- `List` now can contain modules
>>>>>>> 57221d04

### Removed
- Crypto module from odra-modules
- Instance trait
- derive PartialEq, Eq, Debug from storage building block (Variable, Mapping, List)

### Changed
- utilize `KeyMaker` to create storage keys in `casper` and `casper-livenet`

## [0.4.0] - 2023-06-26
### Added
- `odra-casper-livenet` has new resource: `proxy_caller.wasm`.
- `odra-casper-shared`, `odra-casper-types` and `odra-types` are now `no_std`.
- Modules can have arguments that are references.
- `odra-casper-test-env` has new `gas_report()` function, that shows gas usages.

### Fixed
- Casper gas counting.

### Changed
- `test-env/getter-proxy` is now `proxy-caller`. 
- `proxy_getter.wasm` is now `proxy_caller_with_result.wasm`.
- Casper's `call` methods for wasm build has a new set of arguments including upgradable contracts.
- Support for the Casper 1.5.1 version.

### Removed
- `casper-node` is no longer a dependency for `odra-casper-livenet`.

## [0.3.1] - 2023-06-01
### Added
- `Composer` - a tool for composing Odra modules' instances.
- Casper's `chainspec.yaml` added to the repository.
- Improvements to numeric conversions.
- `Typed` trait is implemented automatically for `OdraType` types.
- `test_env` exposes `total_gas_used()` function to allow better native token usage tracking.
- `RUST_BACKTRACE=-1` will show the backtrace of the contract calls that panicked.
- Panicked contract calls will print the information about the call.

### Fixed
- Better handling of call stack in MockVM.
- Better handling of native transfers in MockVM.
- Genesis in the MockVM generates more addresses with more tokens.
- Improved `assert_exception!` macro. It no longer needs new instance of Ref.

### Changed
- `transfer_tokens()` now reverts if the transfer failed instead of returning false.
- `advance_block_time_by()` now uses milliseconds instead of seconds.

## [0.3.0] - 2022-05-22
### Added
- new module - `Sequence` - for storing single value in the storage that can be incremented.
- Casper contracts now generate schemas automatically.
containing contract structure and Events schemas following the Casper Event Standard.
- Modules and Mappings now can be a part of a Mapping allowing to nest them.
- Namespaces can be generated manually for a finer control over nesting.
- `#[odra::module(events = [Event1, Event2, ...])]` attribute for modules to generate events.
- `delegate!` macro for delegating calls to other modules.
- `#[odra(non_reeentrant)]` attribute for modules to enable reentrancy guard.
- `#[derive(OdraType)]` for deriving `OdraType` trait for custom types.
- Unit-type Enums can now be OdraTypes.
- New Odra Modules:
  - `Erc721`,
  - `Erc1155`,
  - `Ownable`,
  - `Ownable2Step`,
  - `AccessControl`.
- Experimental `odra-casper-livenet` crate for deploying contracts to Casper Livenet.

### Changed
- `last_call_contract_cost()` is now `last_call_contract_gas_used()`.
- It is no longer possible to build zero address in casper.

### Removed
- `new` method for Address.

## [0.2.0] - 2022-11-23
### Added
- Global `CHANGELOG.md`.
- `odra`
  - `List` collection.
  - Add tests for `Variable` and `Mapping`.
  - Contract refs (`*Ref` struct) has `with_tokens()` function to attach tokens to the call.
- `odra-mock-vm`
  - Add `AccountBalance` to store the native token amount associated with the `Address`.
  - Add `CallstackElement` to stack contract execution along with the attached value.
- New crate `odra-mock-vm-types` - encapsulates `mock-vm`-specific types.
- New crate `odra-casper-codegen` - generates Casper contracts, moved from `odra-casper-backend`. 
- New crate `odra-casper-types` - encapsulates `Casper`-specific types.
- `odra-casper-test-env`
  - Add `dummy_contract_env` module.
- New crate `odra-examples`
   - `Ownable` - simple storage, errors, events.
   - `Erc20` - erc-20 standard implementation.
   - `OwnedToken` - modules reuse.
   - `BalanceChecker` - external contract calls.
   - `TimeLockWallet` - payable.
- New crate `odra-modules` a set of reusable modules.
  - `Erc20` - erc-20 token.
  - `WrappedNativeToken` - erc20-based wrapped token.
- `CONTRIBUTING.md` and `SECURITY.md`.
- `justfile`
  
### Changed
- `odra`
    - Features update: rename `wasm` to `casper`, remove `wasm-test`.
    - Features check: setting `casper` and `mock-vm` causes compile error.
    - `Mapping`'s functions: `set()`, `add()`, `subtract()`.
    - `Variable`'s functions: `set()`, `add()`, `subtract()`.
    - `Variable` and `Mapping` are implemented for `OdraType`.
    - Add `amount` parameter to `call_contract`.
    - `contract_env` and `test_env` are modules not structs.
    - To deploy contract in test, structs no longer have `deploy_*` function, `*Deployer` structs are generated.
    - The default contract constructor is called `*Deployer::default`.
- `odra-types`
  - Add `Type` enum describing all supported types.
  - Rename `Event` to `OdraEvent`.
  - Remove all dependencies.
  - Update `VmError`s.
  - Bring `contract_def` module from `odra` crate.
  - Remove `casper` dependencies from `contract_def`.
- `odra-utils`
  - Remove `odra-types` dependency.
  - Change `event_absolute_position` signature - the function returns `Option<usize>`.
- `odra-codegen`
  - Handle `odra(payable)` attribute.
  - Adjust generated code to framework changes.
- `odra-mock-vm`
  - `MockVM` refactor.
  - `test_env` is a module not a struct.
  - Change `call_contract()` signature.
  - Add `advance_block_time_by()`, `token_balance()`, `one_token()` functions.
- `odra-casper-backend`, `odra-casper-shared`, `odra-casper-test-env` moved from a separate repository.
- `odra-casper-backend`
    - `contract_env` is a module not a struct.
    - Add `one_token()`, `self_balance()`, `attached_value()`, `transfer_tokens()` functions.
    - Change `call_contract()` signature
  - `odra-casper-test-env`
    - `test_env` is a module not a struct.
    - Change `call_contract()` signature.
    - Add `advance_block_time_by()`, `token_balance()`, `one_token()` functions.

### Removed
- `odra` extern bindings.
- `odra-test-env-wrapper` crate.
- Separate changelog files per crate.

## [0.1.0] - 2022-08-10
### Added
- `odra-casper-backend`, `odra-casper-shared`, `odra-casper-test-env` documentation.

## [0.0.1] - 2022-07-20
### Added
- `odra`
  - `contract_def` provides an abstract definition of a smart contract.
  - `external_api` module that defines the api to be implemented by a backed blockchain.
  - `instance` module exposing a trait used to instantiate a module.
  - `variable` and `mapping` modules that allow to read and write single values and collections in smart contracts.
  - `test_utils` module that defines functions and macros to utilize smart contracts testing.
  - `unwrap_or_revert` module that provides a trait for unwrapping values in the context of smart contract.
  - `CHANGELOG.md` and `README.md` files.
- `odra-types`
  - `address` module defines a blockchain-agnostic address struct that can be used for storing contract and account addresses.
  - `arithmetic` module defines traits for safe (revertable), overflowing addition, and subtraction.
  - `event` module that defines an event interface and companion errors.
  - `error` module encapsulates errors that may occur during smart contract execution.
  - `ToBytes` and `FromBytes` traits for structs serialization and deserialization, e.g. events.
  - `CHANGELOG.md` and `README.md` files.
  - Re-export `casper-types` as `odra-types`.
- `odra-utils`
  - `camel_to_snake` function for the contract name conversion.
  - `event_absolute_position` function to calculate the event absolute position.
  - `CHANGELOG.md` and `README.md` files.
- `odra-test-env-wrapper`
  - `TestBackend` defines the api of `libodra_test_env.so`.
  - `on_backend` function to interact with `libodra_test_env.so`.
  - `CHANGELOG.md` and `README.md` files.
- `odra-mock-vm`
  - `TestEnv` and `ContractEnv` implementations used to run tests.
  - `MockVM`, a lightweight blockchain virtual machine.
  - `CHANGELOG.md` and `README.md` files.
- `odra-proc-macros`
  - Procedural macro `odra::module`.
  - Procedural macro `odra::instance`.
  - Procedural macro `odra::external_contract`.
  - Procedural macro `odra::execution_error`.
  - Procedural macro `odra::odra_error`.
  - Derive macro `Event`.
  - `CHANGELOG.md` and `README.md` files.
- `odra-ir`
  - structs responsible for capturing code used to generate code for `odra::module`, `odra::instance`, `odra::external_contract`, `odra::execution_error`, `odra::odra_error`, and `Event` macros.
  - `CHANGELOG.md` and `README.md` files.
- `odra-codegen`
  - code generators for `odra::module`, `odra::instance`, `odra::external_contract`, `odra::execution_error`, `odra::odra_error`, and `Event` macros.
  - `CHANGELOG.md` and `README.md` files.
- `odra-casper-test-env`
  - `getter_proxy` child crate.
  - `CHANGELOG.md` and `README.md` files.
  - `env::CasperTestEnv` that wraps Casper's `InMemoryWasmTestBuilder`.
  - `#[no_mangle]` functions used to communicate with the `libodra_test_env.so`
- `odra-casper-shared`
  - `casper_address::CasperAddress` struct.
  - `CHANGELOG.md` and `README.md` files.
- `odra-casper-backend`
  - `codegen` module that is used to generate wasm file.
  - `backend` module that exports all required `#[no_mangle]` functions and interacts with the Casper Host.
  - `CHANGELOG.md` and `README.md` files.
- `odra-casper-getter-proxy`
  - `getter_proxy.rs` binary file.<|MERGE_RESOLUTION|>--- conflicted
+++ resolved
@@ -6,12 +6,9 @@
 ### Added
 - Signature verification in contract_env's
 - Signature creation in test_env's
-<<<<<<< HEAD
 - StaticInstance and DynamicInstance traits
 - Node trait to build static keys at the compilation time
-=======
 - `List` now can contain modules
->>>>>>> 57221d04
 
 ### Removed
 - Crypto module from odra-modules
