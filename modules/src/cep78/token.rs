#![allow(clippy::too_many_arguments)]
use odra::named_keys::single_value_storage;

use super::{
    constants::{PREFIX_PAGE_DICTIONARY, TRANSFER_FILTER_CONTRACT},
    data::CollectionData,
    error::CEP78Error,
    events::{
        Approval, ApprovalForAll, ApprovalRevoked, Burn, MetadataUpdated, Mint, RevokedForAll,
        Transfer, VariablesSet
    },
    metadata::Metadata,
    modalities::{
        BurnMode, EventsMode, MetadataMutability, MintingMode, NFTHolderMode, NFTIdentifierMode,
        NFTKind, NFTMetadataKind, OwnerReverseLookupMode, OwnershipMode, TokenIdentifier,
        TransferFilterContractResult, WhitelistMode
    },
    reverse_lookup::{ReverseLookup, PAGE_SIZE},
    settings::Settings,
    utils,
    whitelist::ACLWhitelist
};
use odra::{
    args::Maybe, casper_event_standard::EventInstance, casper_types::bytesrepr::ToBytes,
    prelude::*, Address, OdraError, SubModule, UnwrapOrRevert
};

single_value_storage!(
    Cep78TransferFilterContract,
    Address,
    TRANSFER_FILTER_CONTRACT
);

/// CEP-78 is a standard for non-fungible tokens (NFTs) on the Casper network.
/// It defines a set of interfaces that allow for the creation, management, and
/// transfer of NFTs. The standard is designed to be flexible and modular, allowing
/// developers to customize the behavior of their NFTs to suit their specific needs.
/// The CEP-78 standard is inspired by the ERC-721 standard for NFTs on the Ethereum network.
/// The CEP-78 standard is designed to be simple and easy to use, while still providing
/// powerful features for developers to build on.
///
/// A list of mandatory init arguments:
/// - `collection_name`: The name of the NFT collection.
/// - `collection_symbol`: The symbol of the NFT collection.
/// - `total_token_supply`: The total number of tokens that can be minted in the collection.
/// - `ownership_mode`: The ownership mode of the collection. See [OwnershipMode] for more details.
/// - `nft_kind`: The kind of NFTs in the collection. See [NFTKind] for more details.
/// - `nft_identifier_mode`: The identifier mode of the NFTs in the collection. See [NFTIdentifierMode] for more details.
/// - `nft_metadata_kind`: The kind of metadata associated with the NFTs in the collection. See [NFTMetadataKind] for more details.
/// - `metadata_mutability`: The mutability of the metadata associated with the NFTs in the collection. See [MetadataMutability] for more details.
#[odra::module(
    version = "1.5.1",
    events = [Approval, ApprovalForAll, ApprovalRevoked, Burn, MetadataUpdated, Mint, RevokedForAll, Transfer, VariablesSet],
    errors = CEP78Error
)]
pub struct Cep78 {
    data: SubModule<CollectionData>,
    metadata: SubModule<Metadata>,
    settings: SubModule<Settings>,
    whitelist: SubModule<ACLWhitelist>,
    reverse_lookup: SubModule<ReverseLookup>,
    transfer_filter_contract: SubModule<Cep78TransferFilterContract>
}

#[odra::module]
impl Cep78 {
    /// Initializes the module.
    pub fn init(
        &mut self,
        collection_name: String,
        collection_symbol: String,
        total_token_supply: u64,
        ownership_mode: OwnershipMode,
        nft_kind: NFTKind,
        identifier_mode: NFTIdentifierMode,
        nft_metadata_kind: NFTMetadataKind,
        metadata_mutability: MetadataMutability,
        receipt_name: String,
        allow_minting: Maybe<bool>,
        minting_mode: Maybe<MintingMode>,
        holder_mode: Maybe<NFTHolderMode>,
        whitelist_mode: Maybe<WhitelistMode>,
        acl_whitelist: Maybe<Vec<Address>>,
        json_schema: Maybe<String>,
        burn_mode: Maybe<BurnMode>,
        operator_burn_mode: Maybe<bool>,
        owner_reverse_lookup_mode: Maybe<OwnerReverseLookupMode>,
        events_mode: Maybe<EventsMode>,
        transfer_filter_contract_contract: Maybe<Address>,
        additional_required_metadata: Maybe<Vec<NFTMetadataKind>>,
        optional_metadata: Maybe<Vec<NFTMetadataKind>>
    ) {
        let installer = self.caller();
        let minting_mode = minting_mode.unwrap_or_default();
        let owner_reverse_lookup_mode = owner_reverse_lookup_mode.unwrap_or_default();
        let acl_white_list = acl_whitelist.unwrap_or_default();
        let whitelist_mode = whitelist_mode.unwrap_or_default();
        let json_schema = json_schema.unwrap_or_default();
        let is_whitelist_empty = acl_white_list.is_empty();

        // Revert if minting mode is not ACL and acl list is not empty
        if MintingMode::Acl != minting_mode && !is_whitelist_empty {
            self.revert(CEP78Error::InvalidMintingMode)
        }

        // Revert if minting mode is ACL or holder_mode is contracts and acl list is locked and empty
        if MintingMode::Acl == minting_mode
            && is_whitelist_empty
            && WhitelistMode::Locked == whitelist_mode
        {
            self.revert(CEP78Error::EmptyACLWhitelist)
        }

        // NOTE: It is commented out to allow having mutable metadata with hash identifier.
        // NOTE: It's left for future reference.
        // if identifier_mode == NFTIdentifierMode::Hash
        //     && metadata_mutability == MetadataMutability::Mutable
        // {
        //     self.revert(CEP78Error::InvalidMetadataMutability)
        // }

        if ownership_mode == OwnershipMode::Minter
            && minting_mode == MintingMode::Installer
            && owner_reverse_lookup_mode == OwnerReverseLookupMode::Complete
        {
            self.revert(CEP78Error::InvalidReportingMode)
        }

        // Check if schema is missing before checking its validity
        if nft_metadata_kind == NFTMetadataKind::CustomValidated && json_schema.is_empty() {
            self.revert(CEP78Error::MissingJsonSchema)
        }

        // OwnerReverseLookup TransfersOnly mode should be Transferable
        if OwnerReverseLookupMode::TransfersOnly == owner_reverse_lookup_mode
            && OwnershipMode::Transferable != ownership_mode
        {
            self.revert(CEP78Error::OwnerReverseLookupModeNotTransferable)
        }

        if ownership_mode != OwnershipMode::Transferable
            && transfer_filter_contract_contract.is_some()
        {
            self.revert(CEP78Error::TransferFilterContractNeedsTransferableMode)
        }

        self.data.init(
            collection_name,
            collection_symbol,
            total_token_supply,
            installer
        );
        self.settings.init(
            allow_minting.unwrap_or(true),
            minting_mode,
            ownership_mode,
            nft_kind,
            holder_mode.unwrap_or_default(),
            burn_mode.unwrap_or_default(),
            events_mode.unwrap_or_default(),
            operator_burn_mode.unwrap_or_default()
        );

        self.reverse_lookup
            .init(owner_reverse_lookup_mode, receipt_name);

        self.whitelist.init(acl_white_list.clone(), whitelist_mode);

        self.metadata.init(
            nft_metadata_kind,
            additional_required_metadata,
            optional_metadata,
            metadata_mutability,
            identifier_mode,
            json_schema
        );

        if let Maybe::Some(transfer_filter_contract_contract) = transfer_filter_contract_contract {
            self.transfer_filter_contract
                .set(transfer_filter_contract_contract);
        }
    }

    /// Exposes all variables that can be changed by managing account post
    /// installation. Meant to be called by the managing account (`Installer`)
    /// if a variable needs to be changed.
    /// By switching `allow_minting` to false minting is paused.
    pub fn set_variables(
        &mut self,
        allow_minting: Maybe<bool>,
        acl_whitelist: Maybe<Vec<Address>>,
        operator_burn_mode: Maybe<bool>
    ) {
        let installer = self.data.installer();
        self.ensure_caller(installer);

        if let Maybe::Some(allow_minting) = allow_minting {
            self.settings.set_allow_minting(allow_minting);
        }

        if let Maybe::Some(operator_burn_mode) = operator_burn_mode {
            self.settings.set_operator_burn_mode(operator_burn_mode);
        }

        self.whitelist.update(acl_whitelist);
        self.emit_ces_event(VariablesSet::new());
    }

    /// Mints a new token with provided metadata.
    /// Reverts with [CEP78Error::MintingIsPaused] error if `allow_minting` is false.
    /// When a token is minted, the calling account is listed as its owner and the token is
    /// automatically assigned an `u64` ID equal to the current `number_of_minted_tokens`.
    /// Before minting, the token checks if `number_of_minted_tokens`
    /// exceeds the `total_token_supply`. If so, it reverts the minting with an error
    /// [CEP78Error::TokenSupplyDepleted]. The `mint` function also checks whether the calling account
    /// is the managing account (the installer) If not, and if `public_minting` is set to
    /// false, it reverts with the error [CEP78Error::InvalidAccount].
    /// After minting is successful the number_of_minted_tokens is incremented by one.
    pub fn mint(
        &mut self,
        token_owner: Address,
        token_meta_data: String,
        token_hash: Maybe<String>
    ) {
        if !self.settings.allow_minting() {
            self.revert(CEP78Error::MintingIsPaused);
        }

        let total_token_supply = self.data.total_token_supply();
        let minted_tokens_count = self.data.number_of_minted_tokens();

        if minted_tokens_count >= total_token_supply {
            self.revert(CEP78Error::TokenSupplyDepleted);
        }

        let minting_mode = self.settings.minting_mode();
        let caller = self.verified_caller();

        if MintingMode::Installer == minting_mode {
            match caller {
                Address::Account(_) => {
                    let installer_account = self.data.installer();
                    if caller != installer_account {
                        self.revert(CEP78Error::InvalidMinter)
                    }
                }
                _ => self.revert(CEP78Error::InvalidKey)
            }
        }

        if MintingMode::Acl == minting_mode && !self.whitelist.is_whitelisted(&caller) {
            match caller {
                Address::Contract(_) => self.revert(CEP78Error::UnlistedContractHash),
                Address::Account(_) => self.revert(CEP78Error::InvalidMinter)
            }
        }

        let identifier_mode = self.metadata.get_identifier_mode();
        let optional_token_hash: String = token_hash.unwrap_or_default();
        let token_identifier: TokenIdentifier = match identifier_mode {
            NFTIdentifierMode::Ordinal => TokenIdentifier::Index(minted_tokens_count),
            NFTIdentifierMode::Hash => TokenIdentifier::Hash(if optional_token_hash.is_empty() {
                let hash = self.__env.hash(token_meta_data.clone());
                base16::encode_lower(&hash)
            } else {
                optional_token_hash
            })
        };
        let token_id = token_identifier.to_string();
        self.metadata.update_or_revert(&token_meta_data, &token_id);

        let token_owner = if self.is_transferable_or_assigned() {
            token_owner
        } else {
            caller
        };

        self.data.set_owner(&token_id, token_owner);
        self.data.set_issuer(&token_id, caller);
        self.data.mark_not_burnt(&token_id);

        // TODO: This is commented out because it prevents to mint, burn
        // and then mint the token again.
        // if let NFTIdentifierMode::Hash = identifier_mode {
        //     self.reverse_lookup
        //         .insert_hash(minted_tokens_count, &token_identifier);
        // }

        self.data.increment_counter(&token_owner);
        self.data.increment_number_of_minted_tokens();

        self.emit_ces_event(Mint::new(token_owner, token_id.clone(), token_meta_data));

        self.reverse_lookup
            .on_mint(minted_tokens_count, token_owner, token_id)
    }

    /// Burns the token with provided `token_id` argument, after which it is no
    /// longer possible to transfer it.
    /// Looks up the owner of the supplied token_id arg. If caller is not owner we revert with
    /// error [CEP78Error::InvalidTokenOwner]. If the token id is invalid (e.g. out of bounds) it reverts
    /// with error [CEP78Error::InvalidTokenIdentifier]. If the token is listed as already burnt we revert with
    /// error [CEP78Error::PreviouslyBurntToken]. If not the token is then registered as burnt.
    pub fn burn(&mut self, token_id: Maybe<u64>, token_hash: Maybe<String>) {
        let token_identifier = self.token_identifier(token_id, token_hash);
        let token_id = token_identifier.to_string();

        let token_owner = self.owner_of_by_id(&token_id);
        let caller = self.__env.caller();

        let is_owner = token_owner == caller;
        let is_operator = if !is_owner {
            self.data.operator(token_owner, caller)
        } else {
            false
        };

        if !is_owner && !is_operator {
            self.revert(CEP78Error::InvalidTokenOwner)
        };

        // NOTE: Bellow code is almost the same as in `burn_token_unchecked`
        // function, but it is copied here to avoid checking owner twice.
        self.ensure_burnable();
        self.ensure_not_burned(&token_id);
        self.data.mark_burnt(&token_id);
        self.data.decrement_counter(&token_owner);
        self.data.decrement_number_of_minted_tokens();
        self.emit_ces_event(Burn::new(token_owner, token_id, caller));
    }

    /// Transfers ownership of the token from one account to another.
    /// It looks up the owner of the supplied token_id arg. Reverts if the token is already burnt,
    /// `token_id` is invalid, or if caller is not owner nor an approved account nor operator.
    /// If token id is invalid it reverts with error [CEP78Error::InvalidTokenIdentifier].
    pub fn transfer(
        &mut self,
        token_id: Maybe<u64>,
        token_hash: Maybe<String>,
        source_key: Address,
        target_key: Address
    ) {
        self.ensure_not_minter_or_assigned();

        let token_identifier = self.checked_token_identifier(token_id, token_hash);
        let token_id = token_identifier.to_string();
        self.ensure_not_burned(&token_id);
        self.ensure_owner(&token_id, &source_key);

        let caller = self.caller();
        let owner = self.owner_of_by_id(&token_id);
        let is_owner = owner == caller;

        let is_approved = !is_owner
            && match self.data.approved(&token_id) {
                Some(maybe_approved) => caller == maybe_approved,
                _ => false
            };

        let is_operator = if !is_owner && !is_approved {
            self.data.operator(source_key, caller)
        } else {
            false
        };

        if let Some(filter_contract) = self.transfer_filter_contract.get() {
            let result = TransferFilterContractContractRef::new(self.env(), filter_contract)
                .can_transfer(source_key, target_key, token_identifier.clone());

            if TransferFilterContractResult::DenyTransfer == result {
                self.revert(CEP78Error::TransferFilterContractDenied);
            }
        }

        if !is_owner && !is_approved && !is_operator {
            self.revert(CEP78Error::InvalidTokenOwner);
        }

        match self.data.owner_of(&token_id) {
            Some(token_actual_owner) => {
                if token_actual_owner != source_key {
                    self.revert(CEP78Error::InvalidTokenOwner)
                }
               
            }
            None => self.revert(CEP78Error::MissingOwnerTokenIdentifierKey)
        }

        let spender = if caller == owner { None } else { Some(caller) };
        self.transfer_unchecked(token_id, source_key, spender, target_key);

        self.reverse_lookup
            .on_transfer(token_identifier, source_key, target_key)
    }

    /// Approves another token holder (an approved account) to transfer tokens. It
    /// reverts if token_id is invalid, if caller is not the owner nor operator, if token has already
    /// been burnt, or if caller tries to approve themselves as an approved account.
    pub fn approve(&mut self, spender: Address, token_id: Maybe<u64>, token_hash: Maybe<String>) {
        self.ensure_not_minter_or_assigned();

        let caller = self.caller();
        let token_identifier = self.checked_token_identifier(token_id, token_hash);
        let token_id = token_identifier.to_string();

        let owner = self.owner_of_by_id(&token_id);

        let is_owner = caller == owner;
        let is_operator = !is_owner && self.data.operator(owner, caller);

        if !is_owner && !is_operator {
            self.revert(CEP78Error::InvalidTokenOwner);
        }

        self.ensure_not_burned(&token_id);

        self.ensure_not_caller(spender);
        self.data.approve(&token_id, spender);
        self.emit_ces_event(Approval::new(owner, spender, token_id));
    }

    /// Revokes an approved account to transfer tokens. It reverts
    /// if token_id is invalid, if caller is not the owner, if token has already
    /// been burnt, if caller tries to approve itself.
    pub fn revoke(&mut self, token_id: Maybe<u64>, token_hash: Maybe<String>) {
        self.ensure_not_minter_or_assigned();

        let caller = self.caller();
        let token_identifier = self.checked_token_identifier(token_id, token_hash);
        let token_id = token_identifier.to_string();

        let owner = self.owner_of_by_id(&token_id);
        let is_owner = caller == owner;
        let is_operator = !is_owner && self.data.operator(owner, caller);

        if !is_owner && !is_operator {
            self.revert(CEP78Error::InvalidTokenOwner);
        }

        self.ensure_not_burned(&token_id);
        self.data.revoke(&token_id);

        self.emit_ces_event(ApprovalRevoked::new(owner, token_id));
    }

    /// Approves all tokens owned by the caller and future to another token holder
    /// (an operator) to transfer tokens. It reverts if token_id is invalid, if caller is not the
    /// owner, if caller tries to approve itself as an operator.
    pub fn set_approval_for_all(&mut self, approve_all: bool, operator: Address) {
        self.ensure_not_minter_or_assigned();
        self.ensure_not_caller(operator);

        let caller = self.caller();
        self.data.set_operator(caller, operator, approve_all);

        if let EventsMode::CES = self.settings.events_mode() {
            if approve_all {
                self.__env.emit_event(ApprovalForAll::new(caller, operator));
            } else {
                self.__env.emit_event(RevokedForAll::new(caller, operator));
            }
        }
    }

    /// Returns if an account is operator for a token owner
    pub fn is_approved_for_all(&mut self, token_owner: Address, operator: Address) -> bool {
        self.data.operator(token_owner, operator)
    }

    /// Returns the token owner given a token_id. It reverts if token_id
    /// is invalid. A burnt token still has an associated owner.
    pub fn owner_of(&self, token_id: Maybe<u64>, token_hash: Maybe<String>) -> Address {
        let token_identifier = self.checked_token_identifier(token_id, token_hash);
        self.owner_of_by_id(&token_identifier.to_string())
    }

    /// Returns the approved account (if any) associated with the provided token_id
    /// Reverts if token has been burnt.
    pub fn get_approved(
        &mut self,
        token_id: Maybe<u64>,
        token_hash: Maybe<String>
    ) -> Option<Address> {
        let token_identifier: TokenIdentifier = self.checked_token_identifier(token_id, token_hash);
        let token_id = token_identifier.to_string();

        self.ensure_not_burned(&token_id);
        self.data.approved(&token_id)
    }

    /// Returns the metadata associated with the provided token_id
    pub fn metadata(&self, token_id: Maybe<u64>, token_hash: Maybe<String>) -> String {
        let token_identifier = self.checked_token_identifier(token_id, token_hash);
        self.metadata.get_or_revert(&token_identifier)
    }

    /// Updates the metadata if valid.
    pub fn set_token_metadata(
        &mut self,
        token_id: Maybe<u64>,
        token_hash: Maybe<String>,
        token_meta_data: String
    ) {
        let token_identifier = self.checked_token_identifier(token_id, token_hash);
        let token_id = token_identifier.to_string();
        self.ensure_caller_is_owner(&token_id);
        self.set_token_metadata_unchecked(&token_id, token_meta_data);
    }

    /// Returns number of owned tokens associated with the provided token holder
    pub fn balance_of(&mut self, token_owner: Address) -> u64 {
        self.data.token_count(&token_owner)
    }

    /// This entrypoint allows users to register with a give CEP-78 instance,
    /// allocating the necessary page table to enable the reverse lookup
    /// functionality and allowing users to pay the upfront cost of allocation
    /// resulting in more stable gas costs when minting and transferring
    /// Note: This entrypoint MUST be invoked if the reverse lookup is enabled
    /// in order to own NFTs.
    pub fn register_owner(&mut self, token_owner: Maybe<Address>) -> String {
        let ownership_mode = self.ownership_mode();
        self.reverse_lookup
            .register_owner(token_owner, ownership_mode);
        // runtime::ret(CLValue::from_t((collection_name, package_uref)).unwrap_or_revert())
        "".to_string()
    }
}

impl Cep78 {
    #[inline]
    fn caller(&self) -> Address {
        self.__env.caller()
    }

    #[inline]
    fn revert<E: Into<OdraError>>(&self, e: E) -> ! {
        self.__env.revert(e)
    }

    #[inline]
    pub fn is_minter_or_assigned(&self) -> bool {
        matches!(
            self.ownership_mode(),
            OwnershipMode::Minter | OwnershipMode::Assigned
        )
    }

    #[inline]
    pub fn is_transferable_or_assigned(&self) -> bool {
        matches!(
            self.ownership_mode(),
            OwnershipMode::Transferable | OwnershipMode::Assigned
        )
    }

    #[inline]
    pub fn ensure_not_minter_or_assigned(&self) {
        if self.is_minter_or_assigned() {
            self.revert(CEP78Error::InvalidOwnershipMode)
        }
    }

    #[inline]
    pub fn token_identifier(&self, token_id: Maybe<u64>, token_hash: Maybe<String>) -> TokenIdentifier {
        let env = self.env();
        let identifier_mode: NFTIdentifierMode = self.metadata.get_identifier_mode();
        match identifier_mode {
            NFTIdentifierMode::Ordinal => TokenIdentifier::Index(token_id.unwrap(&env)),
            NFTIdentifierMode::Hash => TokenIdentifier::Hash(token_hash.unwrap(&env))
        }
    }

    pub fn token_id(&self, token_id: Maybe<u64>, token_hash: Maybe<String>) -> String {
        let token_identifier = self.token_identifier(token_id, token_hash);
        token_identifier.to_string()
    }

    #[inline]
    pub fn checked_token_identifier(
        &self,
        token_id: Maybe<u64>,
        token_hash: Maybe<String>
    ) -> TokenIdentifier {
        let identifier_mode: NFTIdentifierMode = self.metadata.get_identifier_mode();
        let token_identifier = match identifier_mode {
            NFTIdentifierMode::Ordinal => TokenIdentifier::Index(token_id.unwrap(&self.__env)),
            NFTIdentifierMode::Hash => TokenIdentifier::Hash(token_hash.unwrap(&self.__env))
        };

        let number_of_minted_tokens = self.data.number_of_minted_tokens();
        if let NFTIdentifierMode::Ordinal = identifier_mode {
            // Revert if token_id is out of bounds
            if token_identifier.get_index().unwrap_or_revert(self) >= number_of_minted_tokens {
                self.revert(CEP78Error::InvalidTokenIdentifier);
            }
        }
        token_identifier
    }

    #[inline]
    pub fn owner_of_by_id(&self, id: &str) -> Address {
        match self.data.owner_of(id) {
            Some(token_owner) => token_owner,
            None => self
                .env()
                .revert(CEP78Error::MissingOwnerTokenIdentifierKey)
        }
    }

    #[inline]
    pub fn is_token_burned(&self, token_id: &str) -> bool {
        self.data.is_burnt(token_id)
    }

    #[inline]
    pub fn ensure_owner(&self, token_id: &str, address: &Address) {
        let owner = self.owner_of_by_id(token_id);
        if address != &owner {
            self.revert(CEP78Error::InvalidAccount);
        }
    }

    #[inline]
    pub fn ensure_caller_is_owner(&self, token_id: &str) {
        let owner = self.owner_of_by_id(token_id);
        if self.caller() != owner {
            self.revert(CEP78Error::InvalidTokenOwner);
        }
    }

    #[inline]
    pub fn ensure_not_burned(&self, token_id: &str) {
        if self.is_token_burned(token_id) {
            self.revert(CEP78Error::PreviouslyBurntToken);
        }
    }

    #[inline]
    pub fn ensure_not_caller(&self, address: Address) {
        if self.caller() == address {
            self.revert(CEP78Error::InvalidAccount);
        }
    }

    #[inline]
    pub fn ensure_caller(&self, address: Address) {
        if self.caller() != address {
            self.revert(CEP78Error::InvalidAccount);
        }
    }

    #[inline]
<<<<<<< HEAD
    pub fn emit_ces_event<T: ToBytes>(&self, event: T) {
=======
    fn emit_ces_event<T: ToBytes + EventInstance>(&self, event: T) {
>>>>>>> f17a38c0
        let events_mode = self.settings.events_mode();
        if let EventsMode::CES = events_mode {
            self.env().emit_event(event);
        }
    }

    #[inline]
    pub fn ensure_burnable(&self) {
        if let BurnMode::NonBurnable = self.settings.burn_mode() {
            self.revert(CEP78Error::InvalidBurnMode)
        }
    }

    #[inline]
    pub fn ownership_mode(&self) -> OwnershipMode {
        self.settings.ownership_mode()
    }

    #[inline]
    pub fn verified_caller(&self) -> Address {
        let holder_mode = self.settings.holder_mode();
        let caller = self.caller();

        match (caller, holder_mode) {
            (Address::Account(_), NFTHolderMode::Contracts)
            | (Address::Contract(_), NFTHolderMode::Accounts) => {
                self.revert(CEP78Error::InvalidHolderMode);
            }
            _ => caller
        }
    }

    // TODO: Verify correctness of this function.
    pub fn token_exists_by_hash(&self, token_id: &str) -> bool {
        self.data.owner_of(token_id).is_some() && !self.is_token_burned(token_id)
    }

    // Update metadata without ownership check.
    pub fn set_token_metadata_unchecked(&mut self, token_id: &String, token_meta_data: String) {
        self.metadata
            .ensure_mutability(CEP78Error::ForbiddenMetadataUpdate);
        self.metadata.update_or_revert(&token_meta_data, token_id);
        self.emit_ces_event(MetadataUpdated::new(
            String::from(token_id),
            token_meta_data
        ));
    }

    // Burn token without ownership check.
    pub fn burn_token_unchecked(&mut self, token_id: String, burner: Address) {
        self.ensure_burnable();
        let token_owner = self.owner_of_by_id(&token_id);
        self.ensure_not_burned(&token_id);
        self.data.mark_burnt(&token_id);
        self.data.decrement_counter(&token_owner);
        self.data.decrement_number_of_minted_tokens();
        self.emit_ces_event(Burn::new(token_owner, token_id, burner));
    }

    // Returns collection name.
    pub fn get_collection_name(&self) -> String {
        self.data.collection_name()
    }

    // Returns collection symbol.
    pub fn get_collection_symbol(&self) -> String {
        self.data.collection_symbol()
    }
<<<<<<< HEAD

    // Returns if address has admin rights.
    pub fn is_whitelisted(&self, address: &Address) -> bool {
        self.whitelist.is_whitelisted(address)
    }

    pub fn transfer_unchecked(&mut self, token_id: String, owner: Address, spender: Option<Address>, reciepient: Address) {
        self.data.set_owner(&token_id, reciepient);
        self.data.decrement_counter(&owner);
        self.data.increment_counter(&reciepient);
        self.data.revoke(&token_id);

        self.emit_ces_event(Transfer::new(owner, spender, reciepient, token_id));
    }
=======
>>>>>>> f17a38c0
}

#[odra::external_contract]
pub trait TransferFilterContract {
    fn can_transfer(
        &self,
        source_key: Address,
        target_key: Address,
        token_id: TokenIdentifier
    ) -> TransferFilterContractResult;
}

#[odra::module]
pub struct TestCep78 {
    token: SubModule<Cep78>
}

#[odra::module]
impl TestCep78 {
    delegate! {
        to self.token {
            fn init(
                &mut self,
                collection_name: String,
                collection_symbol: String,
                total_token_supply: u64,
                ownership_mode: OwnershipMode,
                nft_kind: NFTKind,
                identifier_mode: NFTIdentifierMode,
                nft_metadata_kind: NFTMetadataKind,
                metadata_mutability: MetadataMutability,
                receipt_name: String,
                allow_minting: Maybe<bool>,
                minting_mode: Maybe<MintingMode>,
                holder_mode: Maybe<NFTHolderMode>,
                whitelist_mode: Maybe<WhitelistMode>,
                acl_whitelist: Maybe<Vec<Address>>,
                json_schema: Maybe<String>,
                burn_mode: Maybe<BurnMode>,
                operator_burn_mode: Maybe<bool>,
                owner_reverse_lookup_mode: Maybe<OwnerReverseLookupMode>,
                events_mode: Maybe<EventsMode>,
                transfer_filter_contract_contract: Maybe<Address>,
                additional_required_metadata: Maybe<Vec<NFTMetadataKind>>,
                optional_metadata: Maybe<Vec<NFTMetadataKind>>
            );
            fn set_variables(
                &mut self,
                allow_minting: Maybe<bool>,
                acl_whitelist: Maybe<Vec<Address>>,
                operator_burn_mode: Maybe<bool>
            );
            fn mint(
                &mut self,
                token_owner: Address,
                token_meta_data: String,
                token_hash: Maybe<String>
            );
            fn burn(&mut self, token_id: Maybe<u64>, token_hash: Maybe<String>);
            fn transfer(
                &mut self,
                token_id: Maybe<u64>,
                token_hash: Maybe<String>,
                source_key: Address,
                target_key: Address
            );
            fn approve(&mut self, spender: Address, token_id: Maybe<u64>, token_hash: Maybe<String>);
            fn revoke(&mut self, token_id: Maybe<u64>, token_hash: Maybe<String>);
            fn set_approval_for_all(&mut self, approve_all: bool, operator: Address);
            fn is_approved_for_all(&mut self, token_owner: Address, operator: Address) -> bool;
            fn owner_of(&self, token_id: Maybe<u64>, token_hash: Maybe<String>) -> Address;
            fn get_approved(
                &mut self,
                token_id: Maybe<u64>,
                token_hash: Maybe<String>
            ) -> Option<Address>;
            fn metadata(&self, token_id: Maybe<u64>, token_hash: Maybe<String>) -> String;
            fn set_token_metadata(
                &mut self,
                token_id: Maybe<u64>,
                token_hash: Maybe<String>,
                token_meta_data: String
            );
            fn balance_of(&mut self, token_owner: Address) -> u64;
            fn register_owner(&mut self, token_owner: Maybe<Address>) -> String;
            fn is_whitelisted(&self, address: &Address) -> bool;
        }
    }

    pub fn get_whitelist_mode(&self) -> WhitelistMode {
        self.token.whitelist.get_mode()
    }

    pub fn get_collection_name(&self) -> String {
        self.token.data.collection_name()
    }

    pub fn get_collection_symbol(&self) -> String {
        self.token.data.collection_symbol()
    }

    pub fn is_minting_allowed(&self) -> bool {
        self.token.settings.allow_minting()
    }

    pub fn is_operator_burn_mode(&self) -> bool {
        self.token.settings.operator_burn_mode()
    }

    pub fn get_total_supply(&self) -> u64 {
        self.token.data.total_token_supply()
    }

    pub fn get_minting_mode(&self) -> MintingMode {
        self.token.settings.minting_mode()
    }

    pub fn get_holder_mode(&self) -> NFTHolderMode {
        self.token.settings.holder_mode()
    }

    pub fn get_number_of_minted_tokens(&self) -> u64 {
        self.token.data.number_of_minted_tokens()
    }

    pub fn get_page(&self, page_number: u64) -> Vec<bool> {
        let env = self.env();
        let owner = env.caller();

        let owner_key = utils::address_to_key(&owner);
        let page_dict = format!("{PREFIX_PAGE_DICTIONARY}_{}", page_number);
        env.get_dictionary_value(page_dict, owner_key.as_bytes())
            .unwrap_or_revert_with(&self.env(), CEP78Error::InvalidPageNumber)
    }

    pub fn get_page_by_token_id(&self, token_id: u64) -> Vec<bool> {
        let env = self.env();
        let owner = env.caller();
        let page_table_entry = token_id / PAGE_SIZE;

        let page_dict = format!("{PREFIX_PAGE_DICTIONARY}_{}", page_table_entry);
        let owner_key = utils::address_to_key(&owner);

        env.get_dictionary_value(page_dict, owner_key.as_bytes())
            .unwrap_or_revert_with(&env, CEP78Error::MissingPage)
    }

    pub fn get_page_by_token_hash(&self, token_hash: String) -> Vec<bool> {
        let identifier = TokenIdentifier::Hash(token_hash);
        let token_id = self.token.reverse_lookup.get_token_index(&identifier);
        self.get_page_by_token_id(token_id)
    }

    pub fn get_page_table(&self) -> Vec<bool> {
        self.token
            .reverse_lookup
            .get_page_table(self.__env.caller())
            .unwrap_or_revert_with(&self.__env, CEP78Error::MissingPage)
    }

    pub fn get_metadata_by_kind(
        &self,
        kind: NFTMetadataKind,
        token_id: Maybe<u64>,
        token_hash: Maybe<String>
    ) -> String {
        let token_identifier = self.token.checked_token_identifier(token_id, token_hash);
        self.token
            .metadata
            .get_metadata_by_kind(token_identifier.to_string(), &kind)
    }

    pub fn get_token_issuer(&self, token_id: Maybe<u64>, token_hash: Maybe<String>) -> Address {
        let token_identifier = self.token.checked_token_identifier(token_id, token_hash);
        self.token.data.issuer(&token_identifier.to_string())
    }

    pub fn token_burned(&self, token_id: Maybe<u64>, token_hash: Maybe<String>) -> bool {
        let token_identifier = self.token.token_identifier(token_id, token_hash);
        let token_id = token_identifier.to_string();
        self.token.is_token_burned(&token_id)
    }
}<|MERGE_RESOLUTION|>--- conflicted
+++ resolved
@@ -651,11 +651,7 @@
     }
 
     #[inline]
-<<<<<<< HEAD
-    pub fn emit_ces_event<T: ToBytes>(&self, event: T) {
-=======
-    fn emit_ces_event<T: ToBytes + EventInstance>(&self, event: T) {
->>>>>>> f17a38c0
+    pub fn emit_ces_event<T: ToBytes + EventInstance>(&self, event: T) {
         let events_mode = self.settings.events_mode();
         if let EventsMode::CES = events_mode {
             self.env().emit_event(event);
@@ -724,7 +720,6 @@
     pub fn get_collection_symbol(&self) -> String {
         self.data.collection_symbol()
     }
-<<<<<<< HEAD
 
     // Returns if address has admin rights.
     pub fn is_whitelisted(&self, address: &Address) -> bool {
@@ -739,8 +734,6 @@
 
         self.emit_ces_event(Transfer::new(owner, spender, reciepient, token_id));
     }
-=======
->>>>>>> f17a38c0
 }
 
 #[odra::external_contract]
