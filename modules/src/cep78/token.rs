#![allow(clippy::too_many_arguments)]
use crate::simple_storage;

use super::{
    constants::TRANSFER_FILTER_CONTRACT,
    data::CollectionData,
    error::CEP78Error,
    events::{
        Approval, ApprovalForAll, ApprovalRevoked, Burn, MetadataUpdated, Mint, RevokedForAll,
        Transfer, VariablesSet
    },
    metadata::Metadata,
    modalities::{
        BurnMode, EventsMode, MetadataMutability, MintingMode, NFTHolderMode, NFTIdentifierMode,
        NFTKind, NFTMetadataKind, OwnerReverseLookupMode, OwnershipMode, TokenIdentifier,
        TransferFilterContractResult, WhitelistMode
    },
    reverse_lookup::ReverseLookup,
    settings::Settings,
    whitelist::ACLWhitelist
};
use odra::{
    args::Maybe, casper_types::bytesrepr::ToBytes, prelude::*, Address, OdraError, SubModule,
    UnwrapOrRevert
};

type MintReceipt = (String, Address, String);
type TransferReceipt = (String, Address);

simple_storage!(
    Cep78TransferFilterContract,
    Address,
    TRANSFER_FILTER_CONTRACT
);

/// CEP-78 is a standard for non-fungible tokens (NFTs) on the Casper network.
/// It defines a set of interfaces that allow for the creation, management, and
/// transfer of NFTs. The standard is designed to be flexible and modular, allowing
/// developers to customize the behavior of their NFTs to suit their specific needs.
/// The CEP-78 standard is inspired by the ERC-721 standard for NFTs on the Ethereum network.
/// The CEP-78 standard is designed to be simple and easy to use, while still providing
/// powerful features for developers to build on.
///
/// A list of mandatory init arguments:
/// - `collection_name`: The name of the NFT collection.
/// - `collection_symbol`: The symbol of the NFT collection.
/// - `total_token_supply`: The total number of tokens that can be minted in the collection.
/// - `ownership_mode`: The ownership mode of the collection. See [OwnershipMode] for more details.
/// - `nft_kind`: The kind of NFTs in the collection. See [NFTKind] for more details.
/// - `nft_identifier_mode`: The identifier mode of the NFTs in the collection. See [NFTIdentifierMode] for more details.
/// - `nft_metadata_kind`: The kind of metadata associated with the NFTs in the collection. See [NFTMetadataKind] for more details.
/// - `metadata_mutability`: The mutability of the metadata associated with the NFTs in the collection. See [MetadataMutability] for more details.
#[odra::module]
pub struct Cep78 {
    data: SubModule<CollectionData>,
    metadata: SubModule<Metadata>,
    settings: SubModule<Settings>,
    whitelist: SubModule<ACLWhitelist>,
    reverse_lookup: SubModule<ReverseLookup>,
    transfer_filter_contract: SubModule<Cep78TransferFilterContract>
}

#[odra::module]
impl Cep78 {
    /// Initializes the module.
    pub fn init(
        &mut self,
        collection_name: String,
        collection_symbol: String,
        total_token_supply: u64,
        ownership_mode: OwnershipMode,
        nft_kind: NFTKind,
        identifier_mode: NFTIdentifierMode,
        nft_metadata_kind: NFTMetadataKind,
        metadata_mutability: MetadataMutability,
        receipt_name: String,
        allow_minting: Maybe<bool>,
        minting_mode: Maybe<MintingMode>,
        holder_mode: Maybe<NFTHolderMode>,
        whitelist_mode: Maybe<WhitelistMode>,
        acl_white_list: Maybe<Vec<Address>>,
        json_schema: Maybe<String>,
        burn_mode: Maybe<BurnMode>,
        operator_burn_mode: Maybe<bool>,
        owner_reverse_lookup_mode: Maybe<OwnerReverseLookupMode>,
        events_mode: Maybe<EventsMode>,
        transfer_filter_contract_contract: Maybe<Address>,
        additional_required_metadata: Maybe<Vec<NFTMetadataKind>>,
        optional_metadata: Maybe<Vec<NFTMetadataKind>>
    ) {
        let installer = self.caller();
        let minting_mode = minting_mode.unwrap_or_default();
        let owner_reverse_lookup_mode = owner_reverse_lookup_mode.unwrap_or_default();
        let acl_white_list = acl_white_list.unwrap_or_default();
        let whitelist_mode = whitelist_mode.unwrap_or_default();
        let json_schema = json_schema.unwrap_or_default();
        let is_whitelist_empty = acl_white_list.is_empty();

        // Revert if minting mode is not ACL and acl list is not empty
        if MintingMode::Acl != minting_mode && !is_whitelist_empty {
            self.revert(CEP78Error::InvalidMintingMode)
        }

        // Revert if minting mode is ACL or holder_mode is contracts and acl list is locked and empty
        if MintingMode::Acl == minting_mode
            && is_whitelist_empty
            && WhitelistMode::Locked == whitelist_mode
        {
            self.revert(CEP78Error::EmptyACLWhitelist)
        }

<<<<<<< HEAD
        // NOTE: It is commented out to allow having mutable metadata with hash identifier.
        // NOTE: It's left for future reference.
        // if nft_identifier_mode == NFTIdentifierMode::Hash
        //     && metadata_mutability == MetadataMutability::Mutable
        // {
        //     self.revert(CEP78Error::InvalidMetadataMutability)
        // }
=======
        if identifier_mode == NFTIdentifierMode::Hash
            && metadata_mutability == MetadataMutability::Mutable
        {
            self.revert(CEP78Error::InvalidMetadataMutability)
        }
>>>>>>> 297bb729

        if ownership_mode == OwnershipMode::Minter
            && minting_mode == MintingMode::Installer
            && owner_reverse_lookup_mode == OwnerReverseLookupMode::Complete
        {
            self.revert(CEP78Error::InvalidReportingMode)
        }

        // Check if schema is missing before checking its validity
        if nft_metadata_kind == NFTMetadataKind::CustomValidated && json_schema.is_empty() {
            self.revert(CEP78Error::MissingJsonSchema)
        }

        // OwnerReverseLookup TransfersOnly mode should be Transferable
        if OwnerReverseLookupMode::TransfersOnly == owner_reverse_lookup_mode
            && OwnershipMode::Transferable != ownership_mode
        {
            self.revert(CEP78Error::OwnerReverseLookupModeNotTransferable)
        }

        if ownership_mode != OwnershipMode::Transferable
            && transfer_filter_contract_contract.is_some()
        {
            self.revert(CEP78Error::TransferFilterContractNeedsTransferableMode)
        }

        self.data.init(
            collection_name,
            collection_symbol,
            total_token_supply,
            installer
        );
        self.settings.init(
            allow_minting.unwrap_or(true),
            minting_mode,
            ownership_mode,
            nft_kind,
            holder_mode.unwrap_or_default(),
            burn_mode.unwrap_or_default(),
            events_mode.unwrap_or_default(),
            operator_burn_mode.unwrap_or_default()
        );

        self.reverse_lookup
            .init(owner_reverse_lookup_mode, receipt_name);

        self.whitelist.init(acl_white_list.clone(), whitelist_mode);

        self.metadata.init(
            nft_metadata_kind,
            additional_required_metadata,
            optional_metadata,
            metadata_mutability,
            identifier_mode,
            json_schema
        );

        if let Maybe::Some(transfer_filter_contract_contract) = transfer_filter_contract_contract {
            self.transfer_filter_contract
                .set(transfer_filter_contract_contract);
        }
    }

    /// Exposes all variables that can be changed by managing account post
    /// installation. Meant to be called by the managing account (`Installer`)
    /// if a variable needs to be changed.
    /// By switching `allow_minting` to false minting is paused.
    pub fn set_variables(
        &mut self,
        allow_minting: Maybe<bool>,
        acl_whitelist: Maybe<Vec<Address>>,
        operator_burn_mode: Maybe<bool>
    ) {
        let installer = self.data.installer();
        self.ensure_caller(installer);

        if let Maybe::Some(allow_minting) = allow_minting {
            self.settings.set_allow_minting(allow_minting);
        }

        if let Maybe::Some(operator_burn_mode) = operator_burn_mode {
            self.settings.set_operator_burn_mode(operator_burn_mode);
        }

        self.whitelist.update(acl_whitelist);
        self.emit_ces_event(VariablesSet::new());
    }

    /// Mints a new token with provided metadata.
    /// Reverts with [CEP78Error::MintingIsPaused] error if `allow_minting` is false.
    /// When a token is minted, the calling account is listed as its owner and the token is
    /// automatically assigned an `u64` ID equal to the current `number_of_minted_tokens`.
    /// Before minting, the token checks if `number_of_minted_tokens`
    /// exceeds the `total_token_supply`. If so, it reverts the minting with an error
    /// [CEP78Error::TokenSupplyDepleted]. The `mint` function also checks whether the calling account
    /// is the managing account (the installer) If not, and if `public_minting` is set to
    /// false, it reverts with the error [CEP78Error::InvalidAccount].
    /// After minting is successful the number_of_minted_tokens is incremented by one.
    pub fn mint(
        &mut self,
        token_owner: Address,
        token_metadata: String,
        token_hash: Maybe<String>
    ) -> MintReceipt {
        if !self.settings.allow_minting() {
            self.revert(CEP78Error::MintingIsPaused);
        }

        let total_token_supply = self.data.total_token_supply();
        let minted_tokens_count = self.data.number_of_minted_tokens();

        if minted_tokens_count >= total_token_supply {
            self.revert(CEP78Error::TokenSupplyDepleted);
        }

        let minting_mode = self.settings.minting_mode();
        let caller = self.verified_caller();

        if MintingMode::Installer == minting_mode {
            match caller {
                Address::Account(_) => {
                    let installer_account = self.data.installer();
                    if caller != installer_account {
                        self.revert(CEP78Error::InvalidMinter)
                    }
                }
                _ => self.revert(CEP78Error::InvalidKey)
            }
        }

        if MintingMode::Acl == minting_mode && !self.whitelist.is_whitelisted(&caller) {
            match caller {
                Address::Contract(_) => self.revert(CEP78Error::UnlistedContractHash),
                Address::Account(_) => self.revert(CEP78Error::InvalidMinter)
            }
        }

        let identifier_mode = self.metadata.get_identifier_mode();
        let optional_token_hash: String = token_hash.unwrap_or_default();
        let token_identifier: TokenIdentifier = match identifier_mode {
            NFTIdentifierMode::Ordinal => TokenIdentifier::Index(minted_tokens_count),
            NFTIdentifierMode::Hash => TokenIdentifier::Hash(if optional_token_hash.is_empty() {
                let hash = self.__env.hash(token_metadata.clone());
                base16::encode_lower(&hash)
            } else {
                optional_token_hash
            })
        };
        let token_id = token_identifier.to_string();

        self.metadata.update_or_revert(&token_metadata, &token_id);

        let token_owner = if self.is_transferable_or_assigned() {
            token_owner
        } else {
            caller
        };

        self.data.set_owner(&token_id, token_owner);
        self.data.set_issuer(&token_id, caller);

        if let NFTIdentifierMode::Hash = identifier_mode {
            self.reverse_lookup
                .insert_hash(minted_tokens_count, &token_identifier);
        }

        self.data.increment_counter(&token_owner);
        self.data.increment_number_of_minted_tokens();

        self.emit_ces_event(Mint::new(token_owner, token_id.clone(), token_metadata));

        self.reverse_lookup
            .on_mint(minted_tokens_count, token_owner, token_id)
    }

    /// Burns the token with provided `token_id` argument, after which it is no
    /// longer possible to transfer it.
    /// Looks up the owner of the supplied token_id arg. If caller is not owner we revert with
    /// error [CEP78Error::InvalidTokenOwner]. If the token id is invalid (e.g. out of bounds) it reverts
    /// with error [CEP78Error::InvalidTokenIdentifier]. If the token is listed as already burnt we revert with
    /// error [CEP78Error::PreviouslyBurntToken]. If not the token is then registered as burnt.
    pub fn burn(&mut self, token_id: Maybe<u64>, token_hash: Maybe<String>) {
        self.ensure_burnable();

        let token_identifier = self.token_identifier(token_id, token_hash);
        let token_id = token_identifier.to_string();

        let token_owner = self.owner_of_by_id(&token_id);
        let caller = self.__env.caller();

        let is_owner = token_owner == caller;
        let is_operator = if !is_owner {
            self.data.operator(token_owner, caller)
        } else {
            false
        };

        if !is_owner && !is_operator {
            self.revert(CEP78Error::InvalidTokenOwner)
        };

        self.ensure_not_burned(&token_id);
        self.data.mark_burnt(&token_id);
        self.data.decrement_counter(&token_owner);

        self.emit_ces_event(Burn::new(token_owner, token_id, caller));
    }

    /// Transfers ownership of the token from one account to another.
    /// It looks up the owner of the supplied token_id arg. Reverts if the token is already burnt,
    /// `token_id` is invalid, or if caller is not owner nor an approved account nor operator.
    /// If token id is invalid it reverts with error [CEP78Error::InvalidTokenIdentifier].
    pub fn transfer(
        &mut self,
        token_id: Maybe<u64>,
        token_hash: Maybe<String>,
        source: Address,
        target: Address
    ) -> TransferReceipt {
        self.ensure_minter_or_assigned();

        let token_identifier = self.checked_token_identifier(token_id, token_hash);
        let token_id = token_identifier.to_string();
        self.ensure_not_burned(&token_id);
        self.ensure_owner(&token_id, &source);

        let caller = self.caller();
        let owner = self.owner_of_by_id(&token_id);
        let is_owner = owner == caller;

        let is_approved = !is_owner
            && match self.data.approved(&token_id) {
                Some(maybe_approved) => caller == maybe_approved,
                _ => false
            };

        let is_operator = if !is_owner && !is_approved {
            self.data.operator(source, caller)
        } else {
            false
        };

        if let Some(filter_contract) = self.transfer_filter_contract.get() {
            let result = TransferFilterContractContractRef::new(self.env(), filter_contract)
                .can_transfer(source, target, token_identifier.clone());

            if TransferFilterContractResult::DenyTransfer == result {
                self.revert(CEP78Error::TransferFilterContractDenied);
            }
        }

        if !is_owner && !is_approved && !is_operator {
            self.revert(CEP78Error::InvalidTokenOwner);
        }

        match self.data.owner_of(&token_id) {
            Some(token_actual_owner) => {
                if token_actual_owner != source {
                    self.revert(CEP78Error::InvalidTokenOwner)
                }
                self.data.set_owner(&token_id, target);
            }
            None => self.revert(CEP78Error::MissingOwnerTokenIdentifierKey)
        }

        self.data.decrement_counter(&source);
        self.data.increment_counter(&target);
        self.data.revoke(&token_id);

        let spender = if caller == owner { None } else { Some(caller) };
        self.emit_ces_event(Transfer::new(owner, spender, target, token_id));

        self.reverse_lookup
            .on_transfer(token_identifier, source, target)
    }

    /// Approves another token holder (an approved account) to transfer tokens. It
    /// reverts if token_id is invalid, if caller is not the owner nor operator, if token has already
    /// been burnt, or if caller tries to approve themselves as an approved account.
    pub fn approve(&mut self, spender: Address, token_id: Maybe<u64>, token_hash: Maybe<String>) {
        self.ensure_minter_or_assigned();

        let caller = self.caller();
        let token_identifier = self.checked_token_identifier(token_id, token_hash);
        let token_id = token_identifier.to_string();

        let owner = self.owner_of_by_id(&token_id);

        let is_owner = caller == owner;
        let is_operator = !is_owner && self.data.operator(owner, caller);

        if !is_owner && !is_operator {
            self.revert(CEP78Error::InvalidTokenOwner);
        }

        self.ensure_not_burned(&token_id);

        self.ensure_not_caller(spender);
        self.data.approve(&token_id, spender);
        self.emit_ces_event(Approval::new(owner, spender, token_id));
    }

    /// Revokes an approved account to transfer tokens. It reverts
    /// if token_id is invalid, if caller is not the owner, if token has already
    /// been burnt, if caller tries to approve itself.
    pub fn revoke(&mut self, token_id: Maybe<u64>, token_hash: Maybe<String>) {
        self.ensure_minter_or_assigned();

        let caller = self.caller();
        let token_identifier = self.checked_token_identifier(token_id, token_hash);
        let token_id = token_identifier.to_string();

        let owner = self.owner_of_by_id(&token_id);
        let is_owner = caller == owner;
        let is_operator = !is_owner && self.data.operator(owner, caller);

        if !is_owner && !is_operator {
            self.revert(CEP78Error::InvalidTokenOwner);
        }

        self.ensure_not_burned(&token_id);
        self.data.revoke(&token_id);

        self.emit_ces_event(ApprovalRevoked::new(owner, token_id));
    }

    /// Approves all tokens owned by the caller and future to another token holder
    /// (an operator) to transfer tokens. It reverts if token_id is invalid, if caller is not the
    /// owner, if caller tries to approve itself as an operator.
    pub fn set_approval_for_all(&mut self, approve_all: bool, operator: Address) {
        self.ensure_minter_or_assigned();
        self.ensure_not_caller(operator);

        let caller = self.caller();
        self.data.set_operator(caller, operator, approve_all);

        if let EventsMode::CES = self.settings.events_mode() {
            if approve_all {
                self.__env.emit_event(ApprovalForAll::new(caller, operator));
            } else {
                self.__env.emit_event(RevokedForAll::new(caller, operator));
            }
        }
    }

    /// Returns if an account is operator for a token owner
    pub fn is_approved_for_all(&mut self, token_owner: Address, operator: Address) -> bool {
        self.data.operator(token_owner, operator)
    }

    /// Returns the token owner given a token_id. It reverts if token_id
    /// is invalid. A burnt token still has an associated owner.
    pub fn owner_of(&self, token_id: Maybe<u64>, token_hash: Maybe<String>) -> Address {
        let token_identifier = self.checked_token_identifier(token_id, token_hash);
        self.owner_of_by_id(&token_identifier.to_string())
    }

    /// Returns the approved account (if any) associated with the provided token_id
    /// Reverts if token has been burnt.
    pub fn get_approved(
        &mut self,
        token_id: Maybe<u64>,
        token_hash: Maybe<String>
    ) -> Option<Address> {
        let token_identifier: TokenIdentifier = self.checked_token_identifier(token_id, token_hash);
        let token_id = token_identifier.to_string();

        self.ensure_not_burned(&token_id);
        self.data.approved(&token_id)
    }

    /// Returns the metadata associated with the provided token_id
    pub fn metadata(&mut self, token_id: Maybe<u64>, token_hash: Maybe<String>) -> String {
        let token_identifier = self.checked_token_identifier(token_id, token_hash);
        self.metadata.get_or_revert(&token_identifier)
    }

    /// Updates the metadata if valid.
    pub fn set_token_metadata(
        &mut self,
        token_id: Maybe<u64>,
        token_hash: Maybe<String>,
        updated_token_metadata: String
    ) {
        self.metadata
            .ensure_mutability(CEP78Error::ForbiddenMetadataUpdate);

        let token_identifier = self.checked_token_identifier(token_id, token_hash);
        let token_id = token_identifier.to_string();
        self.ensure_caller_is_owner(&token_id);
        self.metadata
            .update_or_revert(&updated_token_metadata, &token_id);

        self.emit_ces_event(MetadataUpdated::new(token_id, updated_token_metadata));
    }

    /// Returns number of owned tokens associated with the provided token holder
    pub fn balance_of(&mut self, token_owner: Address) -> u64 {
        self.data.token_count(&token_owner)
    }

    /// This entrypoint allows users to register with a give CEP-78 instance,
    /// allocating the necessary page table to enable the reverse lookup
    /// functionality and allowing users to pay the upfront cost of allocation
    /// resulting in more stable gas costs when minting and transferring
    /// Note: This entrypoint MUST be invoked if the reverse lookup is enabled
    /// in order to own NFTs.
    pub fn register_owner(&mut self, token_owner: Maybe<Address>) -> String {
        let ownership_mode = self.ownership_mode();
        self.reverse_lookup
            .register_owner(token_owner, ownership_mode)
    }

    /*
    Test only getters
    */

    pub fn is_whitelisted(&self, address: &Address) -> bool {
        self.whitelist.is_whitelisted(address)
    }

    pub fn get_whitelist_mode(&self) -> WhitelistMode {
        self.whitelist.get_mode()
    }

    pub fn get_collection_name(&self) -> String {
        self.data.collection_name()
    }

    pub fn get_collection_symbol(&self) -> String {
        self.data.collection_symbol()
    }

    pub fn is_minting_allowed(&self) -> bool {
        self.settings.allow_minting()
    }

    pub fn is_operator_burn_mode(&self) -> bool {
        self.settings.operator_burn_mode()
    }

    pub fn get_total_supply(&self) -> u64 {
        self.data.total_token_supply()
    }

    pub fn get_minting_mode(&self) -> MintingMode {
        self.settings.minting_mode()
    }

    pub fn get_holder_mode(&self) -> NFTHolderMode {
        self.settings.holder_mode()
    }

    pub fn get_number_of_minted_tokens(&self) -> u64 {
        self.data.number_of_minted_tokens()
    }

    pub fn get_metadata_by_kind(
        &self,
        kind: NFTMetadataKind,
        token_id: Maybe<u64>,
        token_hash: Maybe<String>
    ) -> String {
        let token_identifier = self.checked_token_identifier(token_id, token_hash);
        self.metadata
            .get_metadata_by_kind(token_identifier.to_string(), &kind)
    }

    pub fn get_token_issuer(&self, token_id: Maybe<u64>, token_hash: Maybe<String>) -> Address {
        let token_identifier = self.checked_token_identifier(token_id, token_hash);
        self.data.issuer(&token_identifier.to_string())
    }

    pub fn token_burned(&self, token_id: Maybe<u64>, token_hash: Maybe<String>) -> bool {
        let token_identifier = self.token_identifier(token_id, token_hash);
        let token_id = token_identifier.to_string();
        self.is_token_burned(&token_id)
    }
}

impl Cep78 {
    #[inline]
    fn caller(&self) -> Address {
        self.__env.caller()
    }

    #[inline]
    fn revert<E: Into<OdraError>>(&self, e: E) -> ! {
        self.__env.revert(e)
    }

    #[inline]
    fn is_minter_or_assigned(&self) -> bool {
        matches!(
            self.ownership_mode(),
            OwnershipMode::Minter | OwnershipMode::Assigned
        )
    }

    #[inline]
    fn is_transferable_or_assigned(&self) -> bool {
        matches!(
            self.ownership_mode(),
            OwnershipMode::Transferable | OwnershipMode::Assigned
        )
    }

    #[inline]
    fn ensure_minter_or_assigned(&self) {
        if self.is_minter_or_assigned() {
            self.revert(CEP78Error::InvalidOwnershipMode)
        }
    }

    #[inline]
    fn token_identifier(&self, token_id: Maybe<u64>, token_hash: Maybe<String>) -> TokenIdentifier {
        let env = self.env();
        let identifier_mode: NFTIdentifierMode = self.metadata.get_identifier_mode();
        match identifier_mode {
            NFTIdentifierMode::Ordinal => TokenIdentifier::Index(token_id.unwrap(&env)),
            NFTIdentifierMode::Hash => TokenIdentifier::Hash(token_hash.unwrap(&env))
        }
    }

    #[inline]
    fn checked_token_identifier(
        &self,
        token_id: Maybe<u64>,
        token_hash: Maybe<String>
    ) -> TokenIdentifier {
        let identifier_mode: NFTIdentifierMode = self.metadata.get_identifier_mode();
        let token_identifier = match identifier_mode {
            NFTIdentifierMode::Ordinal => TokenIdentifier::Index(token_id.unwrap(&self.__env)),
            NFTIdentifierMode::Hash => TokenIdentifier::Hash(token_hash.unwrap(&self.__env))
        };

        let number_of_minted_tokens = self.data.number_of_minted_tokens();
        if let NFTIdentifierMode::Ordinal = identifier_mode {
            // Revert if token_id is out of bounds
            if token_identifier.get_index().unwrap_or_revert(&self.__env) >= number_of_minted_tokens
            {
                self.revert(CEP78Error::InvalidTokenIdentifier);
            }
        }
        token_identifier
    }

    #[inline]
    fn owner_of_by_id(&self, id: &String) -> Address {
        match self.data.owner_of(id) {
            Some(token_owner) => token_owner,
            None => self
                .env()
                .revert(CEP78Error::MissingOwnerTokenIdentifierKey)
        }
    }

    #[inline]
    fn is_token_burned(&self, token_id: &String) -> bool {
        self.data.is_burnt(token_id)
    }

    #[inline]
    fn ensure_owner(&self, token_id: &String, address: &Address) {
        let owner = self.owner_of_by_id(token_id);
        if address != &owner {
            self.revert(CEP78Error::InvalidAccount);
        }
    }

    #[inline]
    fn ensure_caller_is_owner(&self, token_id: &String) {
        let owner = self.owner_of_by_id(token_id);
        if self.caller() != owner {
            self.revert(CEP78Error::InvalidTokenOwner);
        }
    }

    #[inline]
    fn ensure_not_burned(&self, token_id: &String) {
        if self.is_token_burned(token_id) {
            self.revert(CEP78Error::PreviouslyBurntToken);
        }
    }

    #[inline]
    fn ensure_not_caller(&self, address: Address) {
        if self.caller() == address {
            self.revert(CEP78Error::InvalidAccount);
        }
    }

    #[inline]
    fn ensure_caller(&self, address: Address) {
        if self.caller() != address {
            self.revert(CEP78Error::InvalidAccount);
        }
    }

    #[inline]
    fn emit_ces_event<T: ToBytes>(&self, event: T) {
        let events_mode = self.settings.events_mode();
        if let EventsMode::CES = events_mode {
            self.env().emit_event(event);
        }
    }

    #[inline]
    fn ensure_burnable(&self) {
        if let BurnMode::NonBurnable = self.settings.burn_mode() {
            self.revert(CEP78Error::InvalidBurnMode)
        }
    }

    #[inline]
    fn ownership_mode(&self) -> OwnershipMode {
        self.settings.ownership_mode()
    }

    #[inline]
    fn verified_caller(&self) -> Address {
        let holder_mode = self.settings.holder_mode();
        let caller = self.caller();

        match (caller, holder_mode) {
            (Address::Account(_), NFTHolderMode::Contracts)
            | (Address::Contract(_), NFTHolderMode::Accounts) => {
                self.revert(CEP78Error::InvalidHolderMode);
            }
            _ => caller
        }
    }
}

#[odra::external_contract]
pub trait TransferFilterContract {
    fn can_transfer(
        &self,
        source_key: Address,
        target_key: Address,
        token_id: TokenIdentifier
    ) -> TransferFilterContractResult;
}<|MERGE_RESOLUTION|>--- conflicted
+++ resolved
@@ -109,21 +109,13 @@
             self.revert(CEP78Error::EmptyACLWhitelist)
         }
 
-<<<<<<< HEAD
         // NOTE: It is commented out to allow having mutable metadata with hash identifier.
         // NOTE: It's left for future reference.
-        // if nft_identifier_mode == NFTIdentifierMode::Hash
+        // if identifier_mode == NFTIdentifierMode::Hash
         //     && metadata_mutability == MetadataMutability::Mutable
         // {
         //     self.revert(CEP78Error::InvalidMetadataMutability)
         // }
-=======
-        if identifier_mode == NFTIdentifierMode::Hash
-            && metadata_mutability == MetadataMutability::Mutable
-        {
-            self.revert(CEP78Error::InvalidMetadataMutability)
-        }
->>>>>>> 297bb729
 
         if ownership_mode == OwnershipMode::Minter
             && minting_mode == MintingMode::Installer
