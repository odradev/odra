--- conflicted
+++ resolved
@@ -1,8 +1,5 @@
-<<<<<<< HEAD
+//! Erc1155 standard implementation.
 use alloc::vec::Vec;
-=======
-//! Erc1155 standard implementation.
->>>>>>> d5baf1af
 use odra::types::{Address, Bytes, U256};
 
 pub mod erc1155_base;
