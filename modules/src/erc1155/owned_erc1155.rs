--- conflicted
+++ resolved
@@ -1,12 +1,7 @@
-<<<<<<< HEAD
-use alloc::vec::Vec;
-use odra::types::{Address, Bytes, U256};
-=======
 //! Erc1155 with ownership.
 use odra::types::{Address, U256};
 
 use super::Erc1155;
->>>>>>> d5baf1af
 
 /// The ERC-1155 interface with the Ownable trait included manually.
 pub trait OwnedErc1155: Erc1155 {
