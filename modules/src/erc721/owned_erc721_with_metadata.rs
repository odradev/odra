<<<<<<< HEAD
use alloc::string::String;
use odra::types::{Address, Bytes, U256};
=======
//! Erc721 with ownership.

use odra::types::Address;

use super::{extensions::erc721_metadata::Erc721Metadata, Erc721};
>>>>>>> d5baf1af

/// The ERC721 interface with the Ownable and Metadata traits included manually.
pub trait OwnedErc721WithMetadata: Erc721 + Erc721Metadata {
    /// Initializes the module.
    fn init(&mut self, name: String, symbol: String, base_uri: String);

    /// If the contract's owner chooses to renounce their ownership, the contract
    /// will no longer have an owner. This means that any functions that can only
    /// be accessed by the owner will no longer be available.
    ///
    /// The function can only be called by the current owner, and it will permanently
    /// remove the owner's privileges.
    ///
    /// Emits [OwnershipTransferred](crate::access::events::OwnershipTransferred).
    fn renounce_ownership(&mut self);
    /// Transfers ownership of the module to `new_owner`. This function can only
    /// be accessed by the current contract owner.
    ///
    /// Emits [OwnershipTransferred](crate::access::events::OwnershipTransferred).
    fn transfer_ownership(&mut self, new_owner: Option<Address>);
    /// Returns the address of the current owner.
    fn owner(&self) -> Option<Address>;
}<|MERGE_RESOLUTION|>--- conflicted
+++ resolved
@@ -1,13 +1,8 @@
-<<<<<<< HEAD
+//! Erc721 with ownership.
 use alloc::string::String;
-use odra::types::{Address, Bytes, U256};
-=======
-//! Erc721 with ownership.
-
 use odra::types::Address;
 
 use super::{extensions::erc721_metadata::Erc721Metadata, Erc721};
->>>>>>> d5baf1af
 
 /// The ERC721 interface with the Ownable and Metadata traits included manually.
 pub trait OwnedErc721WithMetadata: Erc721 + Erc721Metadata {
