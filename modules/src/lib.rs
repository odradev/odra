#![doc = "Odra's library of plug and play modules"]
#![cfg_attr(not(test), no_std)]
#![cfg_attr(not(test), no_main)]
#![recursion_limit = "256"]

extern crate alloc;

pub mod access;
<<<<<<< HEAD
pub mod cep78;
=======
pub mod cep18;
pub mod cep18_token;
>>>>>>> 6253efae
pub mod erc1155;
pub mod erc1155_receiver;
pub mod erc1155_token;
pub mod erc20;
pub mod erc721;
pub mod erc721_receiver;
pub mod erc721_token;
pub mod security;
pub mod wrapped_native;<|MERGE_RESOLUTION|>--- conflicted
+++ resolved
@@ -6,12 +6,9 @@
 extern crate alloc;
 
 pub mod access;
-<<<<<<< HEAD
 pub mod cep78;
-=======
 pub mod cep18;
 pub mod cep18_token;
->>>>>>> 6253efae
 pub mod erc1155;
 pub mod erc1155_receiver;
 pub mod erc1155_token;
