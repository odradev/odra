--- conflicted
+++ resolved
@@ -25,18 +25,13 @@
     /// Registers the contract in Test Env.
     register_contract: fn(name: &str, args: &RuntimeArgs) -> Address,
     /// Calls contract at `address` invoking the `entrypoint` with `args`.
-<<<<<<< HEAD
     call_contract: fn(
         addr: &Address,
         entrypoint: &str,
         args: &RuntimeArgs,
         has_return: bool,
         amount: Option<U512>,
-    ) -> Bytes,
-=======
-    call_contract:
-        fn(addr: &Address, entrypoint: &str, args: &RuntimeArgs, has_return: bool) -> Option<Bytes>,
->>>>>>> 07e034ab
+    ) -> Option<Bytes>,
     /// Returns nth user account.
     get_account: fn(n: usize) -> Address,
     /// Replaces the current caller.
