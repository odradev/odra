--- conflicted
+++ resolved
@@ -128,13 +128,8 @@
             quote!(
                 #[no_mangle]
                 fn construct_me() {
-<<<<<<< HEAD
-                    odra::casper::utils::assert_no_attached_value();
                     let (_contract, _): (my_contract::MyContract, _) =
                         odra::StaticInstance::instance(&KEYS);
-=======
-                    let _contract = my_contract::MyContract::instance("contract");
->>>>>>> da197f5b
                     let value = odra::casper::casper_contract::contract_api::runtime::get_named_arg(
                         "value"
                     );
