--- conflicted
+++ resolved
@@ -228,25 +228,13 @@
                 }
                 #[no_mangle]
                 fn construct_me() {
-<<<<<<< HEAD
-                    odra::casper::utils::assert_no_attached_value();
                     let (_contract, _): (my_contract::MyContract, _) = odra::StaticInstance::instance(&KEYS);
                     let value = odra::casper::casper_contract::contract_api::runtime::get_named_arg("value");
-=======
-                    let _contract = my_contract::MyContract::instance("contract");
-                    let value =
-                        odra::casper::casper_contract::contract_api::runtime::get_named_arg(stringify!(value));
->>>>>>> da197f5b
                     _contract.construct_me(&value);
                 }
                 #[no_mangle]
                 fn call_me() {
-<<<<<<< HEAD
-                    odra::casper::utils::assert_no_attached_value();
                     let (_contract, _): (my_contract::MyContract, _) = odra::StaticInstance::instance(&KEYS);
-=======
-                    let _contract = my_contract::MyContract::instance("contract");
->>>>>>> da197f5b
                     use odra::casper::casper_contract::unwrap_or_revert::UnwrapOrRevert;
                     let result = _contract.call_me();
                     let result = odra::casper::casper_types::CLValue::from_t(result).unwrap_or_revert();
