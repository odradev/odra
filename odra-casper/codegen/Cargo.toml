[package]
name = "odra-casper-codegen"
version = "0.2.0"
edition = "2021"
authors = ["Jakub Płaskonka <kuba@odra.dev>", "Krzysztof Pobiarżyn <krzysztof@odra.dev>", "Maciej Zieliński <maciej@odra.dev>"]
license = "MIT"
repository = "https://github.com/odradev/odra"
description = "Odra codegen utility to generate Casper contracts."
keywords = ["wasm", "webassembly", "blockchain"]
categories = ["wasm", "smart contracts"]

[dependencies]
proc-macro2 = "1.0.39"
quote = "1.0.18"
syn = "1.0.96"
pretty_assertions = "1.2.1"
odra-casper-types = { version = "0.2.0", path = "../types" }
odra-types = { version = "0.2.0", path = "../../types" }
odra-utils = { version = "0.2.0", path = "../../utils" }
casper-types = { workspace = true }
<<<<<<< HEAD
casper-event-standard = { workspace = true }
=======
casper-event-standard = "0.2.0"
serde = { version = "1.0", features = ["derive"] }
serde_json = "1.0"
>>>>>>> dfaee19e
<|MERGE_RESOLUTION|>--- conflicted
+++ resolved
@@ -18,10 +18,6 @@
 odra-types = { version = "0.2.0", path = "../../types" }
 odra-utils = { version = "0.2.0", path = "../../utils" }
 casper-types = { workspace = true }
-<<<<<<< HEAD
 casper-event-standard = { workspace = true }
-=======
-casper-event-standard = "0.2.0"
 serde = { version = "1.0", features = ["derive"] }
-serde_json = "1.0"
->>>>>>> dfaee19e
+serde_json = "1.0"