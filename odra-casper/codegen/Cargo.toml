[package]
name = "odra-casper-codegen"
version = "0.2.0"
edition = "2021"
authors = ["Jakub Płaskonka <kuba@odra.dev>", "Krzysztof Pobiarżyn <krzysztof@odra.dev>", "Maciej Zieliński <maciej@odra.dev>"]
license = "MIT"
repository = "https://github.com/odradev/odra"
description = "Odra codegen utility to generate Casper contracts."
keywords = ["wasm", "webassembly", "blockchain"]
categories = ["wasm", "smart contracts"]

[dependencies]
proc-macro2 = "1.0.39"
quote = "1.0.18"
syn = "1.0.96"
pretty_assertions = "1.2.1"
odra-casper-types = { version = "0.2.0", path = "../types" }
odra-types = { version = "0.2.0", path = "../../types" }
odra-utils = { version = "0.2.0", path = "../../utils" }
<<<<<<< HEAD
casper-types = "1.5.0"
casper-event-standard = "0.2.0"
=======
casper-types.workspace = true
>>>>>>> b916b847
<|MERGE_RESOLUTION|>--- conflicted
+++ resolved
@@ -17,9 +17,5 @@
 odra-casper-types = { version = "0.2.0", path = "../types" }
 odra-types = { version = "0.2.0", path = "../../types" }
 odra-utils = { version = "0.2.0", path = "../../utils" }
-<<<<<<< HEAD
-casper-types = "1.5.0"
-casper-event-standard = "0.2.0"
-=======
-casper-types.workspace = true
->>>>>>> b916b847
+casper-types = { workspace = true }
+casper-event-standard = "0.2.0"