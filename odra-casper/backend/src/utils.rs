//! A set of utility functions encapsulating some common interactions with the current runtime.

<<<<<<< HEAD
use casper_contract::{
    contract_api::{runtime, system},
    unwrap_or_revert::UnwrapOrRevert
};
use casper_types::{ContractPackageHash, EntryPoints, URef, U512};
=======
use casper_event_standard::Schema;
use casper_types::{CLType, ContractPackageHash, EntryPoints, URef, U512};
>>>>>>> 0be7c2cb
use odra_casper_shared::consts;
use odra_casper_types::Balance;
use odra_types::ExecutionError;

use crate::{
    casper_env,
    contract_env::{revert, ATTACHED_VALUE}
};

pub fn add_contract_version(
    contract_package_hash: ContractPackageHash,
    entry_points: EntryPoints,
    events: Vec<(String, Schema)>
) {
    casper_env::add_contract_version(contract_package_hash, entry_points, events);
}

/// Checks if given named argument exists.
pub fn named_arg_exists(name: &str) -> bool {
    let mut arg_size: usize = 0;
    let ret = unsafe {
        casper_contract::ext_ffi::casper_get_named_arg_size(
            name.as_bytes().as_ptr(),
            name.len(),
            &mut arg_size as *mut usize
        )
    };
    casper_types::api_error::result_from(ret).is_ok()
}

/// Gets the currently executing contract main purse [URef].
pub fn get_main_purse() -> URef {
    casper_env::get_or_create_purse()
}

/// Stores in memory the amount attached to the current call.
pub fn set_attached_value(amount: Balance) {
    unsafe {
        ATTACHED_VALUE = amount.inner();
    }
}

/// Zeroes the amount attached to the current call.
pub fn clear_attached_value() {
    unsafe { ATTACHED_VALUE = U512::zero() }
}

/// Transfers attached value to the currently executing contract.
pub fn handle_attached_value() {
    if named_arg_exists(consts::CARGO_PURSE_ARG) {
        let cargo_purse = runtime::get_named_arg(consts::CARGO_PURSE_ARG);
        let amount = system::get_purse_balance(cargo_purse);
        if let Some(amount) = amount {
            let contract_purse = get_main_purse();
            system::transfer_from_purse_to_purse(cargo_purse, contract_purse, amount, None)
                .unwrap_or_revert();
            set_attached_value(amount.into());
        }
    }
}

/// Reverts with an [ExecutionError] if some value is attached to the call.
pub fn assert_no_attached_value() {
    if named_arg_exists(consts::CARGO_PURSE_ARG) {
        let cargo_purse = runtime::get_named_arg(consts::CARGO_PURSE_ARG);
        let amount = casper_contract::contract_api::system::get_purse_balance(cargo_purse);
        if amount.is_some() && !amount.unwrap().is_zero() {
            revert(ExecutionError::non_payable());
        }
    }
}

<<<<<<< HEAD
pub fn non_reentrant_before() {
    let status: bool = casper_env::get_key(consts::REENTRANCY_GUARD).unwrap_or_default();
    if status {
        revert(ExecutionError::reentrant_call())
    };
    casper_env::set_key(consts::REENTRANCY_GUARD, true);
}

pub fn non_reentrant_after() {
    casper_env::set_key(consts::REENTRANCY_GUARD, false);
=======
pub fn build_event(name: &str, fields: Vec<(&str, CLType)>) -> (String, Schema) {
    let mut s = Schema::new();
    fields.iter().for_each(|(name, cl_type)| {
        s.with_elem(name, cl_type.clone());
    });
    (name.to_owned(), s)
>>>>>>> 0be7c2cb
}<|MERGE_RESOLUTION|>--- conflicted
+++ resolved
@@ -1,15 +1,11 @@
 //! A set of utility functions encapsulating some common interactions with the current runtime.
 
-<<<<<<< HEAD
 use casper_contract::{
     contract_api::{runtime, system},
     unwrap_or_revert::UnwrapOrRevert
 };
-use casper_types::{ContractPackageHash, EntryPoints, URef, U512};
-=======
 use casper_event_standard::Schema;
 use casper_types::{CLType, ContractPackageHash, EntryPoints, URef, U512};
->>>>>>> 0be7c2cb
 use odra_casper_shared::consts;
 use odra_casper_types::Balance;
 use odra_types::ExecutionError;
@@ -82,7 +78,6 @@
     }
 }
 
-<<<<<<< HEAD
 pub fn non_reentrant_before() {
     let status: bool = casper_env::get_key(consts::REENTRANCY_GUARD).unwrap_or_default();
     if status {
@@ -93,12 +88,12 @@
 
 pub fn non_reentrant_after() {
     casper_env::set_key(consts::REENTRANCY_GUARD, false);
-=======
+}
+
 pub fn build_event(name: &str, fields: Vec<(&str, CLType)>) -> (String, Schema) {
     let mut s = Schema::new();
     fields.iter().for_each(|(name, cl_type)| {
         s.with_elem(name, cl_type.clone());
     });
     (name.to_owned(), s)
->>>>>>> 0be7c2cb
 }