--- conflicted
+++ resolved
@@ -49,30 +49,6 @@
 
 /// Transfers attached value to the currently executing contract.
 pub fn handle_attached_value() {
-<<<<<<< HEAD
-    if named_arg_exists(consts::CARGO_PURSE_ARG) {
-        let cargo_purse = runtime::get_named_arg(consts::CARGO_PURSE_ARG);
-        let amount = system::get_purse_balance(cargo_purse);
-        if let Some(amount) = amount {
-            let contract_purse = get_main_purse();
-            system::transfer_from_purse_to_purse(cargo_purse, contract_purse, amount, None)
-                .unwrap_or_revert();
-            set_attached_value(amount.into());
-        }
-    }
-}
-
-/// Reverts with an [ExecutionError] if some value is attached to the call.
-pub fn assert_no_attached_value() {
-    if named_arg_exists(consts::CARGO_PURSE_ARG) {
-        let cargo_purse = runtime::get_named_arg(consts::CARGO_PURSE_ARG);
-        let amount = casper_contract::contract_api::system::get_purse_balance(cargo_purse);
-        if let Some(amount) = amount {
-            if !amount.is_zero() {
-                revert(ExecutionError::non_payable());
-            }
-        }
-=======
     let cargo_purse = runtime::get_named_arg(consts::CARGO_PURSE_ARG);
     let amount = system::get_purse_balance(cargo_purse);
     if let Some(amount) = amount {
@@ -82,7 +58,6 @@
         set_attached_value(amount.into());
     } else {
         revert(ExecutionError::native_token_transfer_error())
->>>>>>> da197f5b
     }
 }
 
