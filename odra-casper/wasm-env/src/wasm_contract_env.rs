use crate::host_functions;
use casper_types::bytesrepr::ToBytes;
use casper_types::U512;
use odra_core::casper_types;
use odra_core::prelude::*;
use odra_core::{Address, Bytes, OdraError};
use odra_core::{ContractContext, ContractEnv};

#[derive(Clone)]
pub struct WasmContractEnv;

impl ContractContext for WasmContractEnv {
    fn get_value(&self, key: &[u8]) -> Option<Bytes> {
        host_functions::get_value(key).map(Bytes::from)
    }

    fn set_value(&self, key: &[u8], value: Bytes) {
        host_functions::set_value(key, value.as_slice());
    }

    fn caller(&self) -> Address {
        host_functions::caller()
    }

    fn self_address(&self) -> Address {
        host_functions::self_address()
    }

    fn call_contract(&self, address: Address, call_def: odra_core::CallDef) -> Bytes {
        host_functions::call_contract(address, call_def)
    }

    fn get_block_time(&self) -> u64 {
        host_functions::get_block_time()
    }

    fn attached_value(&self) -> U512 {
        host_functions::attached_value()
    }

    fn emit_event(&self, event: &Bytes) {
        host_functions::emit_event(event);
    }

    fn transfer_tokens(&self, to: &Address, amount: &U512) {
        host_functions::transfer_tokens(to, amount);
    }

    fn revert(&self, error: OdraError) -> ! {
        host_functions::revert(error.code())
    }

<<<<<<< HEAD
    fn get_named_arg(&self, name: &str) -> Bytes {
        host_functions::get_named_arg(name).into()
    }

    fn handle_attached_value(&self) {
        host_functions::handle_attached_value();
    }

    fn clear_attached_value(&self) {
        host_functions::clear_attached_value();
    }
=======
    fn get_named_arg_bytes(&self, name: &str) -> Bytes {
        host_functions::get_named_arg(name).into()
    }
>>>>>>> 426076c8
}

impl WasmContractEnv {
    pub fn new_env() -> ContractEnv {
        ContractEnv::new(0, Rc::new(RefCell::new(WasmContractEnv)))
    }
}<|MERGE_RESOLUTION|>--- conflicted
+++ resolved
@@ -50,8 +50,7 @@
         host_functions::revert(error.code())
     }
 
-<<<<<<< HEAD
-    fn get_named_arg(&self, name: &str) -> Bytes {
+    fn get_named_arg_bytes(&self, name: &str) -> Bytes {
         host_functions::get_named_arg(name).into()
     }
 
@@ -62,11 +61,6 @@
     fn clear_attached_value(&self) {
         host_functions::clear_attached_value();
     }
-=======
-    fn get_named_arg_bytes(&self, name: &str) -> Bytes {
-        host_functions::get_named_arg(name).into()
-    }
->>>>>>> 426076c8
 }
 
 impl WasmContractEnv {
