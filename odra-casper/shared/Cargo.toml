--- conflicted
+++ resolved
@@ -12,15 +12,10 @@
 
 [dependencies]
 casper-event-standard = { workspace = true }
-<<<<<<< HEAD
-odra-casper-types = { path = "../types" }
-odra-utils = { path = "../../utils" }
+odra-casper-types = { path = "../types", version = "0.6.0" }
+odra-utils = { path = "../../utils", version = "0.6.0" }
 
 [target.'cfg(target_arch = "wasm32")'.dependencies]
 casper-contract = { workspace = true }
 [target.'cfg(not(target_arch = "wasm32"))'.dependencies]
-casper-contract = { version = "3.0.0", default-features = false, features = ["test-support"] }
-=======
-odra-casper-types = { path = "../types", version = "0.6.0" }
-odra-utils = { path = "../../utils", version = "0.6.0" }
->>>>>>> d5baf1af
+casper-contract = { version = "3.0.0", default-features = false, features = ["test-support"] }