<<<<<<< HEAD
//! Casper Client implementation for Odra.
//! It uses parts of the Casper Client implementation to communicate with Casper Node's RPC API.
#![feature(once_cell)]
=======
>>>>>>> 8ca64088
pub mod casper_client;
pub mod casper_node_port;
pub mod log;<|MERGE_RESOLUTION|>--- conflicted
+++ resolved
@@ -1,9 +1,5 @@
-<<<<<<< HEAD
 //! Casper Client implementation for Odra.
 //! It uses parts of the Casper Client implementation to communicate with Casper Node's RPC API.
-#![feature(once_cell)]
-=======
->>>>>>> 8ca64088
 pub mod casper_client;
 pub mod casper_node_port;
 pub mod log;