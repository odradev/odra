<<<<<<< HEAD
//! This crate provides a host environment for the livenet.
#![feature(once_cell)]
=======
>>>>>>> 8ca64088
pub mod livenet_contract_env;
pub mod livenet_host;
use livenet_host::LivenetHost;
use odra_core::HostEnv;

/// Returns a host environment for the livenet.
pub fn env() -> HostEnv {
    let env = LivenetHost::new();
    HostEnv::new(env)
}<|MERGE_RESOLUTION|>--- conflicted
+++ resolved
@@ -1,8 +1,4 @@
-<<<<<<< HEAD
 //! This crate provides a host environment for the livenet.
-#![feature(once_cell)]
-=======
->>>>>>> 8ca64088
 pub mod livenet_contract_env;
 pub mod livenet_host;
 use livenet_host::LivenetHost;
