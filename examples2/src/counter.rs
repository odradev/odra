use odra::prelude::*;
<<<<<<< HEAD
use odra::{
    runtime_args, Address, CallDef, ContractEnv, FromBytes, HostEnv, Mapping, Module, OdraType,
    RuntimeArgs, Variable
};
=======
use odra::{Address, CallDef, ContractEnv, HostEnv, Mapping, Module, OdraType, Variable};
>>>>>>> 0c96bc7e

#[derive(OdraType)]
struct MyCounter {
    value: u32,
    creator: Address
}

#[derive(OdraType)]
enum MyEnum {
    VariantA,
    VariantB,
    Unknown
}

#[odra::module]
pub struct Counter {
    count0: Variable<MyCounter>,
    count1: Variable<MyCounter>,
    count2: Variable<MyCounter>,
    count3: Variable<MyCounter>,
    count4: Variable<MyCounter>,
    count5: Variable<MyCounter>,
    count6: Variable<MyCounter>,
    count7: Variable<MyCounter>,
    count8: Variable<MyCounter>,
    count9: Variable<MyCounter>,
    counts: Mapping<u8, MyCounter>
}

impl Counter {
    pub fn get_count(&self, index: u8) -> u32 {
        match index {
            0 => self.count0.get().map(|c| c.value).unwrap_or_default(),
            1 => self.count1.get().map(|c| c.value).unwrap_or_default(),
            2 => self.count2.get().map(|c| c.value).unwrap_or_default(),
            3 => self.count3.get().map(|c| c.value).unwrap_or_default(),
            4 => self.count4.get().map(|c| c.value).unwrap_or_default(),
            5 => self.count5.get().map(|c| c.value).unwrap_or_default(),
            6 => self.count6.get().map(|c| c.value).unwrap_or_default(),
            7 => self.count7.get().map(|c| c.value).unwrap_or_default(),
            8 => self.count8.get().map(|c| c.value).unwrap_or_default(),
            9 => self.count9.get().map(|c| c.value).unwrap_or_default(),
            _ => unreachable!()
        }
    }

    pub fn increment(&mut self, index: u8) {
        match index {
            0 => increment(&self.env(), &mut self.count0),
            1 => increment(&self.env(), &mut self.count1),
            2 => increment(&self.env(), &mut self.count2),
            3 => increment(&self.env(), &mut self.count3),
            4 => increment(&self.env(), &mut self.count4),
            5 => increment(&self.env(), &mut self.count5),
            6 => increment(&self.env(), &mut self.count6),
            7 => increment(&self.env(), &mut self.count7),
            8 => increment(&self.env(), &mut self.count8),
            9 => increment(&self.env(), &mut self.count9),
            _ => unreachable!()
        };
    }
}

fn increment(env: &ContractEnv, count: &mut Variable<MyCounter>) {
    if let Some(counter) = count.get() {
        count.set(MyCounter {
            value: counter.value + 1,
            creator: counter.creator
        });
    } else {
        count.set(MyCounter {
            value: 1,
            creator: env.caller()
        });
    }
}<|MERGE_RESOLUTION|>--- conflicted
+++ resolved
@@ -1,12 +1,5 @@
 use odra::prelude::*;
-<<<<<<< HEAD
-use odra::{
-    runtime_args, Address, CallDef, ContractEnv, FromBytes, HostEnv, Mapping, Module, OdraType,
-    RuntimeArgs, Variable
-};
-=======
 use odra::{Address, CallDef, ContractEnv, HostEnv, Mapping, Module, OdraType, Variable};
->>>>>>> 0c96bc7e
 
 #[derive(OdraType)]
 struct MyCounter {
