use crate::counter::Counter;
use odra::prelude::*;
use odra::ContractEnv;
use odra::Mapping;
use odra::ModuleWrapper;

pub struct CounterPack {
    env: Rc<ContractEnv>,
    counter0: ModuleWrapper<Counter>,
    counter1: ModuleWrapper<Counter>,
    counter2: ModuleWrapper<Counter>,
    counter3: ModuleWrapper<Counter>,
    counter4: ModuleWrapper<Counter>,
    counter5: ModuleWrapper<Counter>,
    counter6: ModuleWrapper<Counter>,
    counter7: ModuleWrapper<Counter>,
    counter8: ModuleWrapper<Counter>,
    counter9: ModuleWrapper<Counter>,
    counters: Mapping<(u8, u8), u32>,
    counters_map: Mapping<u8, Counter>
}

#[odra_macros::module]
impl CounterPack {
    pub fn get_count(&self, index_a: u8, index_b: u8) -> u32 {
        match index_a {
            0 => self.counter0.get_count(index_b),
            1 => self.counter1.get_count(index_b),
            2 => self.counter2.get_count(index_b),
            3 => self.counter3.get_count(index_b),
            4 => self.counter4.get_count(index_b),
            5 => self.counter5.get_count(index_b),
            6 => self.counter6.get_count(index_b),
            7 => self.counter7.get_count(index_b),
            8 => self.counter8.get_count(index_b),
            9 => self.counter9.get_count(index_b),
            _ => unreachable!()
        }
        // self.counters.get_or_default((index_a, index_b))
        // self.counters_map.module(index_a).get_count(index_b)
    }

    pub fn increment(&mut self, index_a: u8, index_b: u8) {
        match index_a {
            0 => self.counter0.increment(index_b),
            1 => self.counter1.increment(index_b),
            2 => self.counter2.increment(index_b),
            3 => self.counter3.increment(index_b),
            4 => self.counter4.increment(index_b),
            5 => self.counter5.increment(index_b),
            6 => self.counter6.increment(index_b),
            7 => self.counter7.increment(index_b),
            8 => self.counter8.increment(index_b),
            9 => self.counter9.increment(index_b),
            _ => unreachable!()
        };
        // let count = self.counters.get_or_default((index_a, index_b));
        // self.counters.set((index_a, index_b), count + 1);
        // self.counters_map.module(index_a).increment(index_b);
    }
}

// autogenerated
mod odra_core_module {
    use super::*;

    impl Module for CounterPack {
        fn new(env: Rc<ContractEnv>) -> Self {
            let counter0 = ModuleWrapper::new(Rc::clone(&env), 0);
            let counter1 = ModuleWrapper::new(Rc::clone(&env), 1);
            let counter2 = ModuleWrapper::new(Rc::clone(&env), 2);
            let counter3 = ModuleWrapper::new(Rc::clone(&env), 3);
            let counter4 = ModuleWrapper::new(Rc::clone(&env), 4);
            let counter5 = ModuleWrapper::new(Rc::clone(&env), 5);
            let counter6 = ModuleWrapper::new(Rc::clone(&env), 6);
            let counter7 = ModuleWrapper::new(Rc::clone(&env), 7);
            let counter8 = ModuleWrapper::new(Rc::clone(&env), 8);
            let counter9 = ModuleWrapper::new(Rc::clone(&env), 9);
            let counters = Mapping::new(Rc::clone(&env), 10);
            let counters_map = Mapping::new(Rc::clone(&env), 11);
            Self {
                env,
                counter0,
                counter1,
                counter2,
                counter3,
                counter4,
                counter5,
                counter6,
                counter7,
                counter8,
                counter9,
                counters,
                counters_map
            }
        }

        fn env(&self) -> Rc<ContractEnv> {
            self.env.clone()
        }
    }
}

#[cfg(odra_module = "CounterPack")]
#[cfg(target_arch = "wasm32")]
mod __counter_pack_wasm_parts {
    use odra::casper_event_standard::Schemas;
    use odra::odra_casper_wasm_env;
    use odra::odra_casper_wasm_env::casper_contract::contract_api::runtime;
    use odra::odra_casper_wasm_env::casper_contract::unwrap_or_revert::UnwrapOrRevert;
    use odra::odra_casper_wasm_env::WasmContractEnv;
    use odra::types::casper_types::{
        CLType, CLTyped, CLValue, EntryPoint, EntryPointAccess, EntryPointType, EntryPoints, Group,
        Parameter, RuntimeArgs
    };
    use odra::types::{runtime_args, Address, U256};
    use odra::{prelude::*, ContractEnv};

    use super::CounterPack;

    extern crate alloc;

    pub fn entry_points() -> EntryPoints {
        let mut entry_points = EntryPoints::new();
        entry_points.add_entry_point(EntryPoint::new(
            "get_count",
            alloc::vec![
                Parameter::new("index_a", CLType::U8),
                Parameter::new("index_b", CLType::U8),
            ],
            CLType::U32,
            EntryPointAccess::Public,
            EntryPointType::Contract
        ));
        entry_points.add_entry_point(EntryPoint::new(
            "increment",
            alloc::vec![
                Parameter::new("index_a", CLType::U8),
                Parameter::new("index_b", CLType::U8),
            ],
            CLType::Unit,
            EntryPointAccess::Public,
            EntryPointType::Contract
        ));
        entry_points
    }

    pub fn execute_call() {
        odra::odra_casper_wasm_env::host_functions::install_contract(entry_points(), Schemas::new(), None);
    }

    pub fn execute_get_count() {
        let index_a: u8 = runtime::get_named_arg("index_a");
        let index_b: u8 = runtime::get_named_arg("index_b");
        let env = WasmContractEnv::new();
        let contract: CounterPack = CounterPack::new(Rc::new(env));
        let result = contract.get_count(index_a, index_b);
        runtime::ret(CLValue::from_t(result).unwrap_or_revert());
    }

    pub fn execute_increment() {
        let index_a: u8 = runtime::get_named_arg("index_a");
        let index_b: u8 = runtime::get_named_arg("index_b");
        let env = WasmContractEnv::new();
        let mut contract: CounterPack = CounterPack::new(Rc::new(env));
        contract.increment(index_a, index_b);
    }

    #[no_mangle]
    fn call() {
        execute_call();
    }

    #[no_mangle]
    fn get_count() {
        execute_get_count();
    }

    #[no_mangle]
    fn increment() {
        execute_increment();
    }
}

// #[cfg(not(target_arch = "wasm32"))]
// mod __counter_pack_test_parts {
//     use odra::types::{runtime_args, Bytes, RuntimeArgs, ToBytes, U256, U512};
//     use odra::{prelude::*, EntryPointsCaller};
//     use odra::{types::Address, CallDef, HostEnv};

//     use crate::counter_pack::CounterPack;

//     pub struct CounterPackHostRef {
//         address: Address,
//         env: HostEnv
//     }

<<<<<<< HEAD
//     impl CounterPackHostRef {
//         pub fn get_count(&self, index_a: u8, index_b: u8) -> u32 {
//             self.env
//                 .call_contract(
//                     self.address,
//                     CallDef::new(
//                         String::from("get_count"),
//                         runtime_args! {
//                             "index_a" => index_a,
//                             "index_b" => index_b
//                         }
//                     )
//                 )
//                 .unwrap()
//         }

//         pub fn increment(&self, index_a: u8, index_b: u8) {
//             self.env
//                 .call_contract(
//                     self.address,
//                     CallDef::new(
//                         String::from("increment"),
//                         runtime_args! {
//                             "index_a" => index_a,
//                             "index_b" => index_b
//                         }
//                     )
//                 )
//                 .unwrap()
//         }
//     }
=======
    impl CounterPackHostRef {
        pub fn get_count(&self, index_a: u8, index_b: u8) -> u32 {
            self.env
                .call_contract(
                    self.address,
                    CallDef::new(
                        String::from("get_count"),
                        runtime_args! {
                            "index_a" => index_a,
                            "index_b" => index_b
                        }
                    )
                )
                .unwrap()
        }

        pub fn increment(&self, index_a: u8, index_b: u8) {
            self.env
                .call_contract(
                    self.address,
                    CallDef::new(
                        String::from("increment"),
                        runtime_args! {
                            "index_a" => index_a,
                            "index_b" => index_b
                        }
                    )
                )
                .unwrap()
        }
    }
>>>>>>> b6abae13

//     pub struct CounterPackDeployer;

<<<<<<< HEAD
//     impl CounterPackDeployer {
//         pub fn init(env: &HostEnv) -> CounterPackHostRef {
//             let epc = EntryPointsCaller::new(env.clone(), |contract_env, call_def| {
//                 use odra::types::ToBytes;
//                 let mut counter_pack = CounterPack::new(Rc::new(contract_env));
//                 match call_def.method() {
//                     "get_count" => {
//                         let index_a: u8 = call_def.get("index_a").unwrap();
//                         let index_b: u8 = call_def.get("index_b").unwrap();
//                         let result = counter_pack.get_count(index_a, index_b);
//                         Bytes::from(result.to_bytes().unwrap())
//                     }
//                     "increment" => {
//                         let index_a: u8 = call_def.get("index_a").unwrap();
//                         let index_b: u8 = call_def.get("index_b").unwrap();
//                         let result = counter_pack.increment(index_a, index_b);
//                         Bytes::from(result.to_bytes().unwrap())
//                     }
//                     _ => panic!("Unknown method")
//                 }
//             });
=======
    impl CounterPackDeployer {
        pub fn init(env: &HostEnv) -> CounterPackHostRef {
            let epc = EntryPointsCaller::new(env.clone(), |contract_env, call_def| {
                use odra::types::ToBytes;
                let mut counter_pack = CounterPack::new(Rc::new(contract_env));
                match call_def.method() {
                    "get_count" => {
                        let index_a: u8 = call_def.get("index_a").unwrap();
                        let index_b: u8 = call_def.get("index_b").unwrap();
                        let result = counter_pack.get_count(index_a, index_b);
                        Bytes::from(result.to_bytes().unwrap())
                    }
                    "increment" => {
                        let index_a: u8 = call_def.get("index_a").unwrap();
                        let index_b: u8 = call_def.get("index_b").unwrap();
                        counter_pack.increment(index_a, index_b);
                        Bytes::from(vec![])
                    }
                    _ => panic!("Unknown method")
                }
            });
>>>>>>> b6abae13

//             let address = env.new_contract("counter_pack", None, Some(epc));

//             CounterPackHostRef {
//                 address,
//                 env: env.clone()
//             }
//         }
//     }
// }

// #[cfg(not(target_arch = "wasm32"))]
// pub use __counter_pack_test_parts::*;

#[cfg(test)]
mod tests {
    pub use super::*;

    #[test]
    fn counter_pack_works() {
        let env = odra::test_env();
        let mut counter_pack = CounterPackDeployer::init(&env);

        let n: u8 = 3;
        let m: u8 = 3;
        for i in 0..n {
            for j in 0..m {
                assert_eq!(counter_pack.get_count(i, j), 0);
                counter_pack.increment(i, j);
                assert_eq!(counter_pack.get_count(i, j), 1);
            }
        }

        env.print_gas_report();
    }
}<|MERGE_RESOLUTION|>--- conflicted
+++ resolved
@@ -182,146 +182,6 @@
     }
 }
 
-// #[cfg(not(target_arch = "wasm32"))]
-// mod __counter_pack_test_parts {
-//     use odra::types::{runtime_args, Bytes, RuntimeArgs, ToBytes, U256, U512};
-//     use odra::{prelude::*, EntryPointsCaller};
-//     use odra::{types::Address, CallDef, HostEnv};
-
-//     use crate::counter_pack::CounterPack;
-
-//     pub struct CounterPackHostRef {
-//         address: Address,
-//         env: HostEnv
-//     }
-
-<<<<<<< HEAD
-//     impl CounterPackHostRef {
-//         pub fn get_count(&self, index_a: u8, index_b: u8) -> u32 {
-//             self.env
-//                 .call_contract(
-//                     self.address,
-//                     CallDef::new(
-//                         String::from("get_count"),
-//                         runtime_args! {
-//                             "index_a" => index_a,
-//                             "index_b" => index_b
-//                         }
-//                     )
-//                 )
-//                 .unwrap()
-//         }
-
-//         pub fn increment(&self, index_a: u8, index_b: u8) {
-//             self.env
-//                 .call_contract(
-//                     self.address,
-//                     CallDef::new(
-//                         String::from("increment"),
-//                         runtime_args! {
-//                             "index_a" => index_a,
-//                             "index_b" => index_b
-//                         }
-//                     )
-//                 )
-//                 .unwrap()
-//         }
-//     }
-=======
-    impl CounterPackHostRef {
-        pub fn get_count(&self, index_a: u8, index_b: u8) -> u32 {
-            self.env
-                .call_contract(
-                    self.address,
-                    CallDef::new(
-                        String::from("get_count"),
-                        runtime_args! {
-                            "index_a" => index_a,
-                            "index_b" => index_b
-                        }
-                    )
-                )
-                .unwrap()
-        }
-
-        pub fn increment(&self, index_a: u8, index_b: u8) {
-            self.env
-                .call_contract(
-                    self.address,
-                    CallDef::new(
-                        String::from("increment"),
-                        runtime_args! {
-                            "index_a" => index_a,
-                            "index_b" => index_b
-                        }
-                    )
-                )
-                .unwrap()
-        }
-    }
->>>>>>> b6abae13
-
-//     pub struct CounterPackDeployer;
-
-<<<<<<< HEAD
-//     impl CounterPackDeployer {
-//         pub fn init(env: &HostEnv) -> CounterPackHostRef {
-//             let epc = EntryPointsCaller::new(env.clone(), |contract_env, call_def| {
-//                 use odra::types::ToBytes;
-//                 let mut counter_pack = CounterPack::new(Rc::new(contract_env));
-//                 match call_def.method() {
-//                     "get_count" => {
-//                         let index_a: u8 = call_def.get("index_a").unwrap();
-//                         let index_b: u8 = call_def.get("index_b").unwrap();
-//                         let result = counter_pack.get_count(index_a, index_b);
-//                         Bytes::from(result.to_bytes().unwrap())
-//                     }
-//                     "increment" => {
-//                         let index_a: u8 = call_def.get("index_a").unwrap();
-//                         let index_b: u8 = call_def.get("index_b").unwrap();
-//                         let result = counter_pack.increment(index_a, index_b);
-//                         Bytes::from(result.to_bytes().unwrap())
-//                     }
-//                     _ => panic!("Unknown method")
-//                 }
-//             });
-=======
-    impl CounterPackDeployer {
-        pub fn init(env: &HostEnv) -> CounterPackHostRef {
-            let epc = EntryPointsCaller::new(env.clone(), |contract_env, call_def| {
-                use odra::types::ToBytes;
-                let mut counter_pack = CounterPack::new(Rc::new(contract_env));
-                match call_def.method() {
-                    "get_count" => {
-                        let index_a: u8 = call_def.get("index_a").unwrap();
-                        let index_b: u8 = call_def.get("index_b").unwrap();
-                        let result = counter_pack.get_count(index_a, index_b);
-                        Bytes::from(result.to_bytes().unwrap())
-                    }
-                    "increment" => {
-                        let index_a: u8 = call_def.get("index_a").unwrap();
-                        let index_b: u8 = call_def.get("index_b").unwrap();
-                        counter_pack.increment(index_a, index_b);
-                        Bytes::from(vec![])
-                    }
-                    _ => panic!("Unknown method")
-                }
-            });
->>>>>>> b6abae13
-
-//             let address = env.new_contract("counter_pack", None, Some(epc));
-
-//             CounterPackHostRef {
-//                 address,
-//                 env: env.clone()
-//             }
-//         }
-//     }
-// }
-
-// #[cfg(not(target_arch = "wasm32"))]
-// pub use __counter_pack_test_parts::*;
-
 #[cfg(test)]
 mod tests {
     pub use super::*;
