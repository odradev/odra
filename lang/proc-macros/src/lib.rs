extern crate proc_macro;

use proc_macro::TokenStream;
use syn::{parse_macro_input, DeriveInput};

mod event;
mod execution_error;
mod external_contract;
mod instance;
mod map;
mod module;
mod odra_error;

/// Core element of the Odra framework, entry point for writing smart contracts.
///
/// Each module consists of two parts:
/// 1. Module definition - a struct which composition of stored values (Variables and Mappings)
/// and modules.
/// 2. Module implementation - an implementation block.
///
/// The macro produces all the required code to use the module as a standalone smart contract.
///
///
/// # Examples
///
/// ```
/// use odra;
///
/// #[odra::module]
/// pub struct Flipper {
///     value: odra::Variable<bool>,
/// }
///
/// #[odra::module]
/// impl Flipper {
///     #[odra(init)]
///     pub fn initial_settings(&mut self, value: bool) {
///         self.value.set(value);
///     }
///
///     pub fn flip(&mut self) {
///         self.value.set(!self.get());
///     }
///
///     pub fn get(&self) -> bool {
///         self.value.get_or_default()
///     }
/// }
/// ```
#[proc_macro_attribute]
pub fn module(attr: TokenStream, item: TokenStream) -> TokenStream {
    module::generate_code(attr, item).into()
}

/// Provides implementation of [Instance](../odra/instance/trait.Instance.html) trait.
#[proc_macro_derive(Instance)]
pub fn derive_instance(input: TokenStream) -> TokenStream {
    instance::generate_code(parse_macro_input!(input as DeriveInput)).into()
}

/// Provides implementation of a reference to an external contract.
///
/// If you don't have access to the contract source code, but want to call it,
/// you can create a reference to it and interact exactly the same way as with a contract
/// written using [macro@module] macro.
///
/// # Examples
///
/// ```
/// use odra;
///
/// #[odra::external_contract]
/// pub trait Getter {
///     fn get(&self) -> u32;
/// }
///
/// let contract_address = odra::types::Address::try_from(b"address").unwrap();
/// // in your contract
/// let getter = GetterRef::at(contract_address);
/// // let value = getter.get();
/// ```
#[proc_macro_attribute]
pub fn external_contract(attr: TokenStream, item: TokenStream) -> TokenStream {
    external_contract::generate_code(attr, item).into()
}

/// Implements boilerplate code required by an event.
///
/// Implements [Event](../odra_types/event/trait.OdraEvent.html) trait, and serialization/deserialization.
///
/// # Examples
///
/// ```
/// #[derive(odra::Event)]
/// pub struct ValueUpdated {
///     pub value: u32,
/// }
///
/// # impl odra::types::BorshSerialize for ValueUpdated {
/// #    fn serialize<W: std::io::Write>(&self, writer: &mut W) -> std::io::Result<()> {
/// #        odra::types::BorshSerialize::serialize("ValueUpdated", writer)?;
/// #        odra::types::BorshSerialize::serialize(&self.value, writer)?;
/// #        Ok(())
/// #    }
/// # }
/// # impl odra::types::BorshDeserialize for ValueUpdated {
/// #    fn deserialize(buf: &mut &[u8]) -> std::io::Result<Self> {
/// #        let _ = <String as odra::types::BorshDeserialize>::deserialize(buf)?;
/// #        Ok(Self {
/// #            value: odra::types::BorshDeserialize::deserialize(buf)?,
/// #        })
/// #    }
/// # }
/// let event = ValueUpdated { value: 42 };
///
/// assert_eq!(&<ValueUpdated as odra::types::event::OdraEvent>::name(), "ValueUpdated");
/// ```
#[proc_macro_derive(Event)]
pub fn derive_event(input: TokenStream) -> TokenStream {
    event::generate_code(parse_macro_input!(input as DeriveInput)).into()
}

/// Implements `Into<odra::types::ExecutionError>` and `Into<odra::types::OdraError>` for an error enum.
///
/// An enum should use a custom syntax, and each variant is mapped to n error code e.g. `Name => 1`.
///
/// # Examples
///
/// ```
/// use odra;
///
/// odra::execution_error! {
///     pub enum Error {
///         Fatal => 1,
///         Checked => 2,
///     }
/// };
///
/// let exec_error: odra::types::ExecutionError = Error::Fatal.into();
/// let odra_error: odra::types::OdraError = Error::Checked.into();
/// ```
///
/// Each variant must have a code.
/// ```compile_fail
/// use odra;
///
/// odra::execution_error! {
///     pub enum Error {
///         Fatal => 1,
///         Checked,
///     }
/// };
///
/// ```
///
/// Each code must be unique.
///
/// ```compile_fail
/// use odra;
///
/// odra::execution_error! {
///     pub enum Error {
///         Fatal => 1,
///         Checked => 1,
///     }
/// };
/// ```
#[proc_macro]
pub fn execution_error(item: TokenStream) -> TokenStream {
    execution_error::generate_code(item).into()
}

/// Implements `Into<odra::types::OdraError>` for an error enum.
///
/// In most cases the [execution_error!] is preferred, but if `Into<odra::types::ExecutionError>` is
/// implemented manually, the implementation of `Into<odra::types::OdraError>` still can be delegated to the macro.
#[proc_macro_attribute]
pub fn odra_error(_attr: TokenStream, item: TokenStream) -> TokenStream {
    odra_error::generate_code(item).into()
}

<<<<<<< HEAD
=======
/// Implements the boilerplate code required to read/write a value from/to a map.
///
/// To access the value in the nested map, it would be required to use a chain
/// of `get_instance` calls. This macro provides a convenient syntax for that.
///
/// # Examples
///
/// ```
/// use odra::{self, Mapping};
///
/// #[odra::module]
/// pub struct NestedMapping {
///     value: Mapping<String, Mapping<String, Mapping<String, u32>>>,
/// }
///
/// #[odra::module]
/// impl NestedMapping {
///     pub fn set(&mut self, k1: String, k2: String, k3: String, value: u32) {
///         odra::map!(self.value[k1][k2][k3] = value);
///     }
///
///     pub fn get(&self, k1: String, k2: String, k3: String) -> u32 {
///         odra::map!(self.value[k1][k2][k3])
///     }
/// }
/// ```
>>>>>>> f6882cf8
#[proc_macro]
pub fn map(item: TokenStream) -> TokenStream {
    map::generate_code(item).into()
}<|MERGE_RESOLUTION|>--- conflicted
+++ resolved
@@ -179,8 +179,6 @@
     odra_error::generate_code(item).into()
 }
 
-<<<<<<< HEAD
-=======
 /// Implements the boilerplate code required to read/write a value from/to a map.
 ///
 /// To access the value in the nested map, it would be required to use a chain
@@ -207,7 +205,6 @@
 ///     }
 /// }
 /// ```
->>>>>>> f6882cf8
 #[proc_macro]
 pub fn map(item: TokenStream) -> TokenStream {
     map::generate_code(item).into()
