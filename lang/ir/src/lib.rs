--- conflicted
+++ resolved
@@ -30,10 +30,6 @@
         method::Method,
         module_impl::ModuleImpl,
         module_struct::ModuleStruct,
-<<<<<<< HEAD
-        ModuleEvents, ModuleItem
-=======
         ModuleConfiguration, ModuleEvents, ModuleItem
->>>>>>> 3012cce0
     };
 }