use std::convert::TryFrom;

use proc_macro2::TokenStream;
use quote::ToTokens;
use syn::{parse::Parse, punctuated::Punctuated, Token};

use self::{module_impl::ModuleImpl, module_struct::ModuleStruct};

pub mod constructor;
pub mod delegate;
pub mod impl_item;
pub mod method;
pub mod module_impl;
pub mod module_struct;
mod utils;

/// Odra module item.
///
/// Can be either
/// - an Odra [`odra_ir::module::ModuleStruct`](`crate::module::ModuleStruct`)
/// - an Odra [`odra_ir::module::ModuleImpl`](`crate::module::ModuleImpl`)
///
/// All the items are based on syn with special variants for Odra `impl` items.
pub enum ModuleItem {
    Struct(Box<ModuleStruct>),
    Impl(Box<ModuleImpl>)
}

impl ModuleItem {
<<<<<<< HEAD
    pub fn parse(_attr: TokenStream, item: TokenStream) -> Result<Self, syn::Error> {
        let events = syn::parse2::<ModuleEvents>(_attr)?;
=======
    pub fn parse(attr: TokenStream, item: TokenStream) -> Result<Self, syn::Error> {
        let config = syn::parse2::<ModuleConfiguration>(attr)?;
>>>>>>> 3012cce0

        let item_struct = syn::parse2::<syn::ItemStruct>(item.clone());
        let item_impl = syn::parse2::<syn::ItemImpl>(item.clone());

        if let Ok(item) = item_struct {
<<<<<<< HEAD
            let module_struct = ModuleStruct::from(item).with_events(events)?;
=======
            let module_struct = ModuleStruct::from(item).with_config(config)?;
>>>>>>> 3012cce0
            return Ok(ModuleItem::Struct(Box::new(module_struct)));
        }

        if let Ok(item) = item_impl {
            let item = ModuleImpl::try_from(item)?;
            return Ok(ModuleItem::Impl(Box::new(item)));
        }

        Err(syn::Error::new_spanned(
            item,
            "ContractItem is neither a struct nor an impl block."
        ))
    }
}

mod kw {
    syn::custom_keyword!(events);
<<<<<<< HEAD
}

#[derive(Debug, Default)]
=======
    syn::custom_keyword!(skip_instance);
}

#[derive(Debug, Default, Clone)]
pub struct ModuleConfiguration {
    pub events: ModuleEvents,
    pub skip_instance: bool
}

impl Parse for ModuleConfiguration {
    fn parse(input: syn::parse::ParseStream) -> syn::Result<Self> {
        let mut events = None;
        let mut skip_instance = None;

        while !input.is_empty() {
            if events.is_none() && input.peek(kw::events) {
                events = Some(input.parse::<ModuleEvents>()?);
                let _ = input.parse::<Token![,]>(); // optional comma
                continue;
            }

            if skip_instance.is_none() && input.peek(kw::skip_instance) {
                input.parse::<kw::skip_instance>()?;
                skip_instance = Some(true);
                let _ = input.parse::<Token![,]>();
                continue;
            }

            return Err(input.error("Unexpected token"));
        }

        Ok(Self {
            events: events.unwrap_or_default(),
            skip_instance: skip_instance.unwrap_or_default()
        })
    }
}

#[derive(Debug, Default, Clone)]
>>>>>>> 3012cce0
pub struct ModuleEvents {
    pub events: Punctuated<ModuleEvent, Token![,]>,
    pub submodules_events: Punctuated<ModuleEvent, Token![,]>,
    pub mappings_events: Punctuated<ModuleEvent, Token![,]>
}

impl Parse for ModuleEvents {
    fn parse(input: syn::parse::ParseStream) -> syn::Result<Self> {
        // a sample input: events = [Event1, Event2, Event3]
        if input.is_empty() {
            return Ok(Self::default());
        }
        input.parse::<kw::events>()?;
        input.parse::<Token![=]>()?;

        let content;
        let _brace_token = syn::bracketed!(content in input);
        let events = content.parse_terminated::<ModuleEvent, Token![,]>(ModuleEvent::parse)?;
        Ok(Self {
            events,
            submodules_events: Default::default(),
            mappings_events: Default::default()
        })
    }
}

<<<<<<< HEAD
#[derive(Debug, PartialEq, Eq, Hash)]
=======
#[derive(Debug, Clone, PartialEq, Eq, Hash)]
>>>>>>> 3012cce0
pub struct ModuleEvent {
    pub name: syn::Ident
}

impl Parse for ModuleEvent {
    fn parse(input: syn::parse::ParseStream) -> syn::Result<Self> {
        let name = input.parse::<syn::Ident>()?;
        Ok(ModuleEvent { name })
    }
}

impl ToTokens for ModuleEvent {
    fn to_tokens(&self, tokens: &mut TokenStream) {
        self.name.to_tokens(tokens);
    }
}

#[cfg(test)]
mod tests {
    use quote::quote;

    use super::*;

    #[test]
    fn invalid_usage() {
        let result = ModuleItem::parse(
            quote!(),
            quote!(
                fn some_fn(x: u32) -> u32 {
                    x + 1
                }
            )
        );
        assert!(result.is_err());

        let result = ModuleItem::parse(
            quote!(),
            quote!(
                enum A {}
            )
        );
        assert!(result.is_err());
    }

    #[test]
    fn struct_block() {
        let result = ModuleItem::parse(
            quote!(),
            quote!(
                struct ContractItem {
                    x: u32,
                    name: String
                }
            )
        );
        assert!(result.is_ok())
    }

    #[test]
    fn impl_block() {
        let result = ModuleItem::parse(
            quote!(),
            quote!(
                impl ContractItem {
                    fn a() {}
                }
            )
        );
        assert!(result.is_ok())
    }
}<|MERGE_RESOLUTION|>--- conflicted
+++ resolved
@@ -27,23 +27,14 @@
 }
 
 impl ModuleItem {
-<<<<<<< HEAD
-    pub fn parse(_attr: TokenStream, item: TokenStream) -> Result<Self, syn::Error> {
-        let events = syn::parse2::<ModuleEvents>(_attr)?;
-=======
     pub fn parse(attr: TokenStream, item: TokenStream) -> Result<Self, syn::Error> {
         let config = syn::parse2::<ModuleConfiguration>(attr)?;
->>>>>>> 3012cce0
 
         let item_struct = syn::parse2::<syn::ItemStruct>(item.clone());
         let item_impl = syn::parse2::<syn::ItemImpl>(item.clone());
 
         if let Ok(item) = item_struct {
-<<<<<<< HEAD
-            let module_struct = ModuleStruct::from(item).with_events(events)?;
-=======
             let module_struct = ModuleStruct::from(item).with_config(config)?;
->>>>>>> 3012cce0
             return Ok(ModuleItem::Struct(Box::new(module_struct)));
         }
 
@@ -61,11 +52,6 @@
 
 mod kw {
     syn::custom_keyword!(events);
-<<<<<<< HEAD
-}
-
-#[derive(Debug, Default)]
-=======
     syn::custom_keyword!(skip_instance);
 }
 
@@ -105,7 +91,6 @@
 }
 
 #[derive(Debug, Default, Clone)]
->>>>>>> 3012cce0
 pub struct ModuleEvents {
     pub events: Punctuated<ModuleEvent, Token![,]>,
     pub submodules_events: Punctuated<ModuleEvent, Token![,]>,
@@ -132,11 +117,7 @@
     }
 }
 
-<<<<<<< HEAD
-#[derive(Debug, PartialEq, Eq, Hash)]
-=======
 #[derive(Debug, Clone, PartialEq, Eq, Hash)]
->>>>>>> 3012cce0
 pub struct ModuleEvent {
     pub name: syn::Ident
 }
