--- conflicted
+++ resolved
@@ -60,28 +60,15 @@
         .collect::<TokenStream>()
 }
 
-<<<<<<< HEAD
-fn build_constructors(methods: &[&ImplItem]) -> TokenStream {
-    methods
-        .iter()
-        .filter_map(|item| match item {
-            ImplItem::Constructor(constructor) => Some(constructor),
-            _ => None
-        })
-        .map(|entrypoint| {
-            let attrs = &entrypoint.impl_item.attrs;
-            let sig = &entrypoint.full_sig;
-            let entrypoint_name = entrypoint.ident.to_string();
-=======
 fn build_constructors<'a, T>(constructors: T) -> TokenStream
 where
     T: Iterator<Item = &'a Constructor>
 {
     constructors
         .map(|constructor| {
+            let attrs = &entrypoint.impl_item.attrs;
             let sig = &constructor.full_sig;
             let constructor_name = constructor.ident.to_string();
->>>>>>> 29f43e43
             let fn_body = common::generate_fn_body(
                 constructor.args.clone(),
                 &constructor_name,
