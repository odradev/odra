--- conflicted
+++ resolved
@@ -82,14 +82,7 @@
             #[cfg(feature = "mock-vm")]
             impl #struct_ident {
 
-<<<<<<< HEAD
-                fn deploy() -> #ref_ident {
-=======
                 pub fn deploy() -> #ref_ident {
-                    type EntrypointCall = fn(String, RuntimeArgs) -> Option<Bytes>;
-                    type Constructor = (String, RuntimeArgs, EntrypointCall);
-
->>>>>>> b03d02de
                     use std::collections::HashMap;
                     use odra::types::{bytesrepr::Bytes, RuntimeArgs, runtime_args};
 
@@ -142,14 +135,7 @@
         let fn_args = args_to_fn_args(&constructor.args);
 
         quote! {
-<<<<<<< HEAD
-            #deploy_fn_sig {
-=======
             pub #deploy_fn_sig {
-                type EntrypointCall = fn(String, RuntimeArgs) -> Option<Bytes>;
-                type Constructor = (String, RuntimeArgs, EntrypointCall);
-
->>>>>>> b03d02de
                 use std::collections::HashMap;
                 use odra::types::{bytesrepr::Bytes, RuntimeArgs};
 
