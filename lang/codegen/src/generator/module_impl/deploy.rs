use derive_more::From;
use odra_ir::module::{Constructor, Method, ModuleImpl};
use proc_macro2::TokenStream;
use quote::{format_ident, quote, TokenStreamExt};
use syn::{punctuated::Punctuated, token::Comma};

use crate::GenerateCode;

mod deployer_casper_livenet;
mod deployer_casper_test;
mod deployer_mock_vm;

#[derive(From)]
pub struct Deploy<'a> {
    contract: &'a ModuleImpl
}

as_ref_for_contract_impl_generator!(Deploy);

impl GenerateCode for Deploy<'_> {
    fn generate_code(&self) -> TokenStream {
        let struct_ident = self.contract.ident();
        let ref_ident = format_ident!("{}Ref", struct_ident);
        let deployer_ident = format_ident!("{}Deployer", struct_ident);
<<<<<<< HEAD
=======
        let struct_snake_case = odra_utils::camel_to_snake(&struct_name);

        let entrypoints = build_entrypoints(self.contract.get_public_method_iter(), struct_ident);
>>>>>>> f6882cf8

        let method_defs: Vec<&Method> = self.contract.get_method_iter().collect();
        let constructor_defs: Vec<&Constructor> = self.contract.get_constructor_iter().collect();

        let mock_vm_deployer_impl = deployer_mock_vm::generate_code(
            struct_ident,
            &deployer_ident,
            &ref_ident,
            &constructor_defs,
            &method_defs
        );
        let casper_test_deployer_impl = deployer_casper_test::generate_code(
            struct_ident,
            &deployer_ident,
            &ref_ident,
            &constructor_defs
        );
        let casper_livenet_deployer_impl = deployer_casper_livenet::generate_code(
            struct_ident,
            &deployer_ident,
            &ref_ident,
            &constructor_defs,
            &method_defs
        );

        quote! {
            pub struct #deployer_ident;

            #[cfg(all(feature = "casper", not(target_arch = "wasm32")))]
            #casper_test_deployer_impl

            #[cfg(feature = "mock-vm")]
            #mock_vm_deployer_impl

            #[cfg(feature = "casper-livenet")]
            #casper_livenet_deployer_impl
        }
    }
}

fn args_to_fn_args<'a, T>(args: T) -> Punctuated<TokenStream, Comma>
where
    T: IntoIterator<Item = &'a syn::PatType>
{
    args.into_iter()
        .map(|arg| {
            let pat = &*arg.pat;
            quote!(args.get(stringify!(#pat)))
        })
        .collect::<Punctuated<TokenStream, Comma>>()
}

fn args_to_fn_args2<'a, T>(args: T) -> Punctuated<TokenStream, Comma>
where
    T: IntoIterator<Item = &'a syn::PatType>
{
    args.into_iter()
        .map(|arg| {
            let pat = &*arg.pat;
            quote!(args
                .get(stringify!(#pat))
                .cloned()
                .unwrap()
                .into_t()
                .unwrap())
        })
        .collect::<Punctuated<TokenStream, Comma>>()
}

fn args_to_runtime_args_stream<'a, T>(args: T) -> TokenStream
where
    T: IntoIterator<Item = &'a syn::PatType>
{
    let mut tokens = quote!(let mut args = odra::types::CallArgs::new(););
    tokens.append_all(args.into_iter().map(|arg| {
        let pat = &*arg.pat;
        quote! { args.insert(stringify!(#pat), #pat); }
    }));
    tokens.extend(quote!(args));
    tokens
}

fn args_to_arg_names_stream<'a, T>(args: T) -> TokenStream
where
    T: IntoIterator<Item = &'a syn::PatType>
{
    let args_stream = args
        .into_iter()
        .map(|arg| {
            let pat = &*arg.pat;
            quote! { args.push(stringify!(#pat).to_string()); }
        })
        .collect::<TokenStream>();

    quote! {
        {
            let mut args: Vec<String> = vec![];
            #args_stream
            args
        }
    }
}<|MERGE_RESOLUTION|>--- conflicted
+++ resolved
@@ -22,14 +22,8 @@
         let struct_ident = self.contract.ident();
         let ref_ident = format_ident!("{}Ref", struct_ident);
         let deployer_ident = format_ident!("{}Deployer", struct_ident);
-<<<<<<< HEAD
-=======
-        let struct_snake_case = odra_utils::camel_to_snake(&struct_name);
 
-        let entrypoints = build_entrypoints(self.contract.get_public_method_iter(), struct_ident);
->>>>>>> f6882cf8
-
-        let method_defs: Vec<&Method> = self.contract.get_method_iter().collect();
+        let method_defs: Vec<&Method> = self.contract.get_public_method_iter().collect();
         let constructor_defs: Vec<&Constructor> = self.contract.get_constructor_iter().collect();
 
         let mock_vm_deployer_impl = deployer_mock_vm::generate_code(
