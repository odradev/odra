use convert_case::{Case, Casing};
use derive_more::From;
use odra_ir::ErrorEnumItem as IrErrorEnumItem;
use proc_macro2::TokenStream;

use crate::GenerateCode;

#[derive(From)]
pub struct ErrorEnumItem<'a> {
    item: &'a IrErrorEnumItem,
}

impl GenerateCode for ErrorEnumItem<'_> {
    fn generate_code(&self) -> proc_macro2::TokenStream {
        let item_enum = self.item;
        let enum_ident = &self.item.ident;
        let arms = &self
            .item
            .variants
            .iter()
            .flat_map(|v| {
                let ident = &v.ident;
                let msg = &v.ident.to_string().to_case(Case::Title);
                let code = &v.expr;
                quote::quote! {
                    #enum_ident::#ident => odra::types::ExecutionError::new(#code, #msg),
                }
            })
            .collect::<TokenStream>();

        quote::quote! {
            #[odra::odra_error]
            #item_enum

<<<<<<< HEAD
            impl Into<odra::types::ExecutionError> for #enum_ident {
                fn into(self) -> odra::types::ExecutionError {
                    match self {
                        #arms
                    }
=======
        impl From<#enum_ident> for odra::types::ExecutionError {
            fn from(value: #enum_ident) -> Self {
                match value {
                    #arms
>>>>>>> 4bd7948f
                }
            }
        }
    }
}

#[derive(From)]
pub struct OdraErrorItem<'a> {
    item: &'a syn::ItemEnum,
}

impl GenerateCode for OdraErrorItem<'_> {
    fn generate_code(&self) -> proc_macro2::TokenStream {
        let item_enum = &self.item;
        let ident = &self.item.ident;

        quote::quote! {
            #item_enum

<<<<<<< HEAD
            impl Into<odra::types::OdraError> for #ident {
                fn into(self) -> odra::types::OdraError {
                    odra::types::OdraError::ExecutionError(self.into())
                }
=======
        impl From<#ident> for odra::types::OdraError {
            fn from(value: #ident) -> Self {
                odra::types::OdraError::ExecutionError(value.into())
>>>>>>> 4bd7948f
            }
        }
    }
}<|MERGE_RESOLUTION|>--- conflicted
+++ resolved
@@ -32,18 +32,11 @@
             #[odra::odra_error]
             #item_enum
 
-<<<<<<< HEAD
-            impl Into<odra::types::ExecutionError> for #enum_ident {
-                fn into(self) -> odra::types::ExecutionError {
-                    match self {
+            impl From<#enum_ident> for odra::types::ExecutionError {
+                fn from(value: #enum_ident) -> Self {
+                    match value {
                         #arms
                     }
-=======
-        impl From<#enum_ident> for odra::types::ExecutionError {
-            fn from(value: #enum_ident) -> Self {
-                match value {
-                    #arms
->>>>>>> 4bd7948f
                 }
             }
         }
@@ -63,16 +56,10 @@
         quote::quote! {
             #item_enum
 
-<<<<<<< HEAD
-            impl Into<odra::types::OdraError> for #ident {
-                fn into(self) -> odra::types::OdraError {
-                    odra::types::OdraError::ExecutionError(self.into())
+            impl From<#ident> for odra::types::OdraError {
+                fn from(value: #ident) -> Self {
+                    odra::types::OdraError::ExecutionError(value.into())
                 }
-=======
-        impl From<#ident> for odra::types::OdraError {
-            fn from(value: #ident) -> Self {
-                odra::types::OdraError::ExecutionError(value.into())
->>>>>>> 4bd7948f
             }
         }
     }
