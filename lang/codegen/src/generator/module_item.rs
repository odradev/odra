use derive_more::From;
use quote::quote;

use crate::{generator::common, GenerateCode};

#[derive(From)]
pub struct ModuleStruct<'a> {
    pub contract: &'a odra_ir::module::ModuleStruct
}

impl GenerateCode for ModuleStruct<'_> {
    fn generate_code(&self) -> proc_macro2::TokenStream {
        let item_struct = &self.contract.item;
<<<<<<< HEAD
        let item_ident = &item_struct.ident;
=======
>>>>>>> f6882cf8
        let span = item_struct.ident.span();
        let instance = match &self.contract.is_instantiable {
            true => quote::quote_spanned!(span => #[derive(odra::Instance)]),
            false => quote!()
        };

<<<<<<< HEAD
        let fields = item_struct
            .fields
            .iter()
            .filter_map(|f| f.ident.as_ref().cloned())
            .collect::<Vec<_>>();

        let mock_serde = common::mock_vm::serialize_struct(item_ident, &fields);
        let casper_serde = common::casper::serialize_struct(item_ident, &fields);

        quote! {
            #instance
            #item_struct

            #mock_serde
            #casper_serde
=======
        quote! {
            #instance
            #item_struct
>>>>>>> f6882cf8
        }
    }
}<|MERGE_RESOLUTION|>--- conflicted
+++ resolved
@@ -11,37 +11,15 @@
 impl GenerateCode for ModuleStruct<'_> {
     fn generate_code(&self) -> proc_macro2::TokenStream {
         let item_struct = &self.contract.item;
-<<<<<<< HEAD
-        let item_ident = &item_struct.ident;
-=======
->>>>>>> f6882cf8
         let span = item_struct.ident.span();
         let instance = match &self.contract.is_instantiable {
             true => quote::quote_spanned!(span => #[derive(odra::Instance)]),
             false => quote!()
         };
 
-<<<<<<< HEAD
-        let fields = item_struct
-            .fields
-            .iter()
-            .filter_map(|f| f.ident.as_ref().cloned())
-            .collect::<Vec<_>>();
-
-        let mock_serde = common::mock_vm::serialize_struct(item_ident, &fields);
-        let casper_serde = common::casper::serialize_struct(item_ident, &fields);
-
         quote! {
             #instance
             #item_struct
-
-            #mock_serde
-            #casper_serde
-=======
-        quote! {
-            #instance
-            #item_struct
->>>>>>> f6882cf8
         }
     }
 }