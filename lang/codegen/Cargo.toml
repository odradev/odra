[package]
name = "odra-codegen"
edition = "2021"
description = "Code generators for Odra IR."
keywords = ["wasm", "webassembly", "blockchain"]
categories = ["wasm"]
version.workspace = true
authors.workspace = true
license.workspace = true
homepage.workspace = true
repository.workspace = true

[dependencies]
<<<<<<< HEAD
odra-utils = { path = "../../utils", features = ["std"] }
odra-ir = { path = "../ir" }
=======
odra-utils = { path = "../../utils", version = "0.6.0" }
odra-ir = { path = "../ir", version = "0.6.0" }
>>>>>>> d5baf1af
proc-macro2 = "1.0.40"
proc-macro-error = "1.0.4"
quote = "1.0.19"
syn = { version = "1.0.89", features = [ "full" ] }
derive_more = { version = "0.99.17", default-features = false, features = ["from"] }
convert_case = "0.5.0"
pretty_assertions = "1.3.0"<|MERGE_RESOLUTION|>--- conflicted
+++ resolved
@@ -11,13 +11,8 @@
 repository.workspace = true
 
 [dependencies]
-<<<<<<< HEAD
-odra-utils = { path = "../../utils", features = ["std"] }
-odra-ir = { path = "../ir" }
-=======
-odra-utils = { path = "../../utils", version = "0.6.0" }
+odra-utils = { path = "../../utils", version = "0.6.0", features = ["std"]  }
 odra-ir = { path = "../ir", version = "0.6.0" }
->>>>>>> d5baf1af
 proc-macro2 = "1.0.40"
 proc-macro-error = "1.0.4"
 quote = "1.0.19"
