use proc_macro2::TokenStream;
use syn::{parse_quote, spanned::Spanned, DeriveInput};

pub fn ident_from_impl(impl_code: &syn::ItemImpl) -> syn::Result<syn::Ident> {
    last_segment_ident(&impl_code.self_ty)
}

pub fn ident_from_struct(struct_code: &syn::ItemStruct) -> syn::Ident {
    struct_code.ident.clone()
}

pub fn function_name(sig: &syn::Signature) -> String {
    sig.ident.to_string()
}

pub fn function_arg_names(sig: &syn::Signature) -> Vec<syn::Ident> {
    sig.inputs
        .iter()
        .filter_map(|arg| match arg {
            syn::FnArg::Typed(syn::PatType {
                pat: box syn::Pat::Ident(pat),
                ..
            }) => Some(pat.ident.clone()),
            _ => None
        })
        .collect()
}

pub fn function_named_args(sig: &syn::Signature) -> Vec<&syn::FnArg> {
    sig.inputs
        .iter()
        .filter(|arg| {
            matches!(
                arg,
                syn::FnArg::Typed(syn::PatType {
                    pat: box syn::Pat::Ident(_),
                    ..
                })
            )
        })
        .collect::<Vec<_>>()
}

pub fn function_typed_args(sig: &syn::Signature) -> Vec<syn::PatType> {
    sig.inputs
        .iter()
        .filter_map(|arg| match arg {
            syn::FnArg::Typed(pat_type) => Some(pat_type.clone()),
            _ => None
        })
        .collect()
}

pub fn receiver_arg(sig: &syn::Signature) -> Option<syn::Receiver> {
    sig.inputs.iter().find_map(|arg| match arg {
        syn::FnArg::Receiver(receiver) => Some(receiver.clone()),
        _ => None
    })
}

pub fn function_return_type(sig: &syn::Signature) -> syn::ReturnType {
    sig.output.clone()
}

pub fn struct_fields_ident(item: &syn::ItemStruct) -> syn::Result<Vec<syn::Ident>> {
    map_fields(item, |f| {
        f.ident.clone().ok_or(syn::Error::new(
            f.span(),
            "Invalid field. Module fields must be named"
        ))
    })
}

pub fn struct_typed_fields(item: &syn::ItemStruct) -> syn::Result<Vec<(syn::Ident, syn::Type)>> {
    map_fields(item, |f| {
        f.ident
            .clone()
            .ok_or(syn::Error::new_spanned(
                f,
                "Invalid field. Module fields must be named"
            ))
            .map(|i| (i, f.ty.clone()))
    })
}

fn map_fields<T, F: FnMut(&syn::Field) -> syn::Result<T>>(
    item: &syn::ItemStruct,
    f: F
) -> syn::Result<Vec<T>> {
    if item.fields.is_empty() {
        return Ok(vec![]);
    }
    if let syn::Fields::Named(named) = &item.fields {
        named.named.iter().map(f).collect()
    } else {
        Err(syn::Error::new_spanned(
            &item.fields,
            "Invalid fields. Module fields must be named"
        ))
    }
}

pub fn derive_item_variants(item: &syn::Item) -> syn::Result<Vec<syn::Ident>> {
    match &item {
        syn::Item::Struct(syn::ItemStruct { fields, .. }) => fields
            .iter()
            .map(|f| {
                f.ident
                    .clone()
                    .ok_or(syn::Error::new(f.span(), "Unnamed field"))
            })
            .collect::<Result<Vec<_>, _>>(),
        syn::Item::Enum(syn::ItemEnum { variants, .. }) => {
            let is_valid = variants
                .iter()
                .all(|v| matches!(v.fields, syn::Fields::Unit));
            if is_valid {
                Ok(variants.iter().map(|v| v.ident.clone()).collect::<Vec<_>>())
            } else {
                Err(syn::Error::new_spanned(
                    variants,
                    "Expected a unit enum variant."
                ))
            }
        }
        _ => Err(syn::Error::new_spanned(
            item,
            "Struct with named fields expected"
        ))
    }
}

pub fn visibility_pub() -> syn::Visibility {
    parse_quote!(pub)
}

pub fn visibility_default() -> syn::Visibility {
    parse_quote!()
}

pub fn docs_attrs(attrs: &[syn::Attribute]) -> Vec<syn::Attribute> {
    attrs
        .iter()
        .filter(|attr| attr.path().is_ident("doc"))
        .cloned()
        .collect()
}

<<<<<<< HEAD
=======
pub fn string_docs(attrs: &[syn::Attribute]) -> Vec<String> {
    let attrs = docs_attrs(attrs);

    let mut docs = Vec::new();
    for attr in attrs {
        if let syn::Meta::NameValue(nv) = &attr.meta {
            if let syn::Expr::Lit(syn::ExprLit {
                lit: syn::Lit::Str(str),
                ..
            }) = &nv.value
            {
                docs.push(str.value());
            }
        }
    }
    docs
}

>>>>>>> 1609e232
pub fn last_segment_ident(ty: &syn::Type) -> syn::Result<syn::Ident> {
    match ty {
        syn::Type::Path(type_path) => type_path
            .path
            .segments
            .last()
            .map(|seg| seg.ident.clone())
            .ok_or(syn::Error::new(type_path.span(), "Invalid type path")),
        ty => Err(syn::Error::new(
            ty.span(),
            "Only support impl for type path"
        ))
    }
}

// A path like <Option::<U256> as odra::casper_types::CLTyped>
pub fn as_casted_ty_stream(ty: &syn::Type, as_ty: syn::Type) -> TokenStream {
    let ty = match ty {
        syn::Type::Path(type_path) => {
            let mut segments: syn::punctuated::Punctuated<syn::PathSegment, syn::Token![::]> =
                type_path.path.segments.clone();
            // the syntax <Option<U256> as odra::casper_types::CLTyped>::cl_type() is invalid
            // it should be <Option::<U256> as odra::casper_types::CLTyped>::cl_type()
            if let Some(ps) = segments.first_mut() {
                if let syn::PathArguments::AngleBracketed(ab) = &ps.arguments {
                    let generic_arg: syn::AngleBracketedGenericArguments = parse_quote!(::#ab);
                    ps.arguments = syn::PathArguments::AngleBracketed(generic_arg);
                }
            }
            syn::Type::Path(syn::TypePath {
                path: syn::Path {
                    leading_colon: None,
                    segments
                },
                ..type_path.clone()
            })
        }
        _ => ty.clone()
    };

    parse_quote!(<#ty as #as_ty>)
}

pub fn is_ref(ty: &syn::Type) -> bool {
    matches!(ty, syn::Type::Reference(_))
}

<<<<<<< HEAD
pub fn extract_named_field(input: &syn::ItemStruct) -> syn::Result<Vec<syn::Field>> {
    let fields = &input.fields;
    fields
        .iter()
        .map(|f| {
            if f.ident.is_none() {
                Err(syn::Error::new(f.span(), "Unnamed field"))
            } else {
                Ok(f.clone())
            }
        })
        .collect()
}

pub fn extract_unit_variants(input: &syn::ItemEnum) -> syn::Result<Vec<syn::Variant>> {
    let variants = &input.variants;
    let is_valid = variants
        .iter()
        .all(|v| matches!(v.fields, syn::Fields::Unit));
    if is_valid {
        Ok(variants.into_iter().cloned().collect())
    } else {
        Err(syn::Error::new_spanned(
            variants,
            "Expected a unit enum variant."
        ))
    }
}

pub fn transform_variants<F: Fn(String, u16) -> TokenStream>(
=======
pub fn extract_named_field(input: &DeriveInput) -> syn::Result<Vec<syn::Field>> {
    if let syn::Data::Struct(syn::DataStruct { fields, .. }) = &input.data {
        fields
            .iter()
            .map(|f| {
                if f.ident.is_none() {
                    Err(syn::Error::new(f.span(), "Unnamed field"))
                } else {
                    Ok(f.clone())
                }
            })
            .collect()
    } else {
        Ok(vec![])
    }
}

pub fn extract_unit_variants(input: &DeriveInput) -> syn::Result<Vec<syn::Variant>> {
    if let syn::Data::Enum(syn::DataEnum { variants, .. }) = &input.data {
        let is_valid = variants
            .iter()
            .all(|v| matches!(v.fields, syn::Fields::Unit));
        if is_valid {
            Ok(variants.into_iter().cloned().collect())
        } else {
            Err(syn::Error::new_spanned(
                variants,
                "Expected a unit enum variant."
            ))
        }
    } else {
        Ok(vec![])
    }
}

pub fn transform_variants<F: Fn(String, u16, Vec<String>) -> TokenStream>(
>>>>>>> 1609e232
    variants: &[syn::Variant],
    f: F
) -> TokenStream {
    let mut discriminant = 0u16;
    let variants = variants.iter().map(|v| {
<<<<<<< HEAD
=======
        let docs = string_docs(&v.attrs);
>>>>>>> 1609e232
        let name = v.ident.to_string();
        if let Some((_, syn::Expr::Lit(lit))) = &v.discriminant {
            if let syn::Lit::Int(int) = &lit.lit {
                discriminant = int.base10_parse().unwrap();
            }
        };
<<<<<<< HEAD
        let result = f(name, discriminant);
=======
        let result = f(name, discriminant, docs);
>>>>>>> 1609e232
        discriminant += 1;
        result
    });

    quote::quote!(odra::prelude::vec![#(#variants)*])
}<|MERGE_RESOLUTION|>--- conflicted
+++ resolved
@@ -1,5 +1,5 @@
 use proc_macro2::TokenStream;
-use syn::{parse_quote, spanned::Spanned, DeriveInput};
+use syn::{parse_quote, spanned::Spanned};
 
 pub fn ident_from_impl(impl_code: &syn::ItemImpl) -> syn::Result<syn::Ident> {
     last_segment_ident(&impl_code.self_ty)
@@ -146,8 +146,6 @@
         .collect()
 }
 
-<<<<<<< HEAD
-=======
 pub fn string_docs(attrs: &[syn::Attribute]) -> Vec<String> {
     let attrs = docs_attrs(attrs);
 
@@ -166,7 +164,6 @@
     docs
 }
 
->>>>>>> 1609e232
 pub fn last_segment_ident(ty: &syn::Type) -> syn::Result<syn::Ident> {
     match ty {
         syn::Type::Path(type_path) => type_path
@@ -214,7 +211,6 @@
     matches!(ty, syn::Type::Reference(_))
 }
 
-<<<<<<< HEAD
 pub fn extract_named_field(input: &syn::ItemStruct) -> syn::Result<Vec<syn::Field>> {
     let fields = &input.fields;
     fields
@@ -244,65 +240,20 @@
     }
 }
 
-pub fn transform_variants<F: Fn(String, u16) -> TokenStream>(
-=======
-pub fn extract_named_field(input: &DeriveInput) -> syn::Result<Vec<syn::Field>> {
-    if let syn::Data::Struct(syn::DataStruct { fields, .. }) = &input.data {
-        fields
-            .iter()
-            .map(|f| {
-                if f.ident.is_none() {
-                    Err(syn::Error::new(f.span(), "Unnamed field"))
-                } else {
-                    Ok(f.clone())
-                }
-            })
-            .collect()
-    } else {
-        Ok(vec![])
-    }
-}
-
-pub fn extract_unit_variants(input: &DeriveInput) -> syn::Result<Vec<syn::Variant>> {
-    if let syn::Data::Enum(syn::DataEnum { variants, .. }) = &input.data {
-        let is_valid = variants
-            .iter()
-            .all(|v| matches!(v.fields, syn::Fields::Unit));
-        if is_valid {
-            Ok(variants.into_iter().cloned().collect())
-        } else {
-            Err(syn::Error::new_spanned(
-                variants,
-                "Expected a unit enum variant."
-            ))
-        }
-    } else {
-        Ok(vec![])
-    }
-}
-
 pub fn transform_variants<F: Fn(String, u16, Vec<String>) -> TokenStream>(
->>>>>>> 1609e232
     variants: &[syn::Variant],
     f: F
 ) -> TokenStream {
     let mut discriminant = 0u16;
     let variants = variants.iter().map(|v| {
-<<<<<<< HEAD
-=======
         let docs = string_docs(&v.attrs);
->>>>>>> 1609e232
         let name = v.ident.to_string();
         if let Some((_, syn::Expr::Lit(lit))) = &v.discriminant {
             if let syn::Lit::Int(int) = &lit.lit {
                 discriminant = int.base10_parse().unwrap();
             }
         };
-<<<<<<< HEAD
-        let result = f(name, discriminant);
-=======
         let result = f(name, discriminant, docs);
->>>>>>> 1609e232
         discriminant += 1;
         result
     });
