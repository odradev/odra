use proc_macro2::TokenStream;
use syn::{parse_quote, spanned::Spanned};

pub fn ident_from_impl(impl_code: &syn::ItemImpl) -> syn::Result<syn::Ident> {
    last_segment_ident(&impl_code.self_ty)
}

pub fn ident_from_struct(struct_code: &syn::ItemStruct) -> syn::Ident {
    struct_code.ident.clone()
}

pub fn function_name(sig: &syn::Signature) -> String {
    sig.ident.to_string()
}

pub fn function_arg_names(sig: &syn::Signature) -> Vec<syn::Ident> {
    sig.inputs
        .iter()
        .filter_map(|arg| match arg {
            syn::FnArg::Typed(syn::PatType {
                pat: box syn::Pat::Ident(pat),
                ..
            }) => Some(pat.ident.clone()),
            _ => None
        })
        .collect()
}

pub fn function_named_args(sig: &syn::Signature) -> Vec<&syn::FnArg> {
    sig.inputs
        .iter()
        .filter(|arg| {
            matches!(
                arg,
                syn::FnArg::Typed(syn::PatType {
                    pat: box syn::Pat::Ident(_),
                    ..
                })
            )
        })
        .collect::<Vec<_>>()
}

pub fn function_typed_args(sig: &syn::Signature) -> Vec<syn::PatType> {
    sig.inputs
        .iter()
        .filter_map(|arg| match arg {
            syn::FnArg::Typed(pat_type) => Some(pat_type.clone()),
            _ => None
        })
        .collect()
}

pub fn receiver_arg(sig: &syn::Signature) -> Option<syn::Receiver> {
    sig.inputs.iter().find_map(|arg| match arg {
        syn::FnArg::Receiver(receiver) => Some(receiver.clone()),
        _ => None
    })
}

pub fn function_return_type(sig: &syn::Signature) -> syn::ReturnType {
    sig.output.clone()
}

pub fn struct_fields_ident(item: &syn::ItemStruct) -> syn::Result<Vec<syn::Ident>> {
    map_fields(item, |f| {
        f.ident.clone().ok_or(syn::Error::new(
            f.span(),
            "Invalid field. Module fields must be named"
        ))
    })
}

pub fn struct_typed_fields(item: &syn::ItemStruct) -> syn::Result<Vec<(syn::Ident, syn::Type)>> {
    map_fields(item, |f| {
        f.ident
            .clone()
            .ok_or(syn::Error::new_spanned(
                f,
                "Invalid field. Module fields must be named"
            ))
            .map(|i| (i, f.ty.clone()))
    })
}

fn map_fields<T, F: FnMut(&syn::Field) -> syn::Result<T>>(
    item: &syn::ItemStruct,
    f: F
) -> syn::Result<Vec<T>> {
    if item.fields.is_empty() {
        return Ok(vec![]);
    }
    if let syn::Fields::Named(named) = &item.fields {
        named.named.iter().map(f).collect()
    } else {
        Err(syn::Error::new_spanned(
            &item.fields,
            "Invalid fields. Module fields must be named"
        ))
    }
}

pub fn derive_item_variants(item: &syn::DeriveInput) -> syn::Result<Vec<syn::Ident>> {
    match &item.data {
        syn::Data::Struct(syn::DataStruct { fields, .. }) => fields
            .iter()
            .map(|f| {
                f.ident
                    .clone()
                    .ok_or(syn::Error::new(f.span(), "Unnamed field"))
            })
            .collect::<Result<Vec<_>, _>>(),
        syn::Data::Enum(syn::DataEnum { variants, .. }) => {
            let is_valid = variants
                .iter()
                .all(|v| matches!(v.fields, syn::Fields::Unit));
            if is_valid {
                Ok(variants.iter().map(|v| v.ident.clone()).collect::<Vec<_>>())
            } else {
                Err(syn::Error::new_spanned(
                    variants,
                    "Expected a unit enum variant."
                ))
            }
        }
        _ => Err(syn::Error::new_spanned(
            item,
            "Struct with named fields expected"
        ))
    }
}

pub fn visibility_pub() -> syn::Visibility {
    parse_quote!(pub)
}

pub fn visibility_default() -> syn::Visibility {
    parse_quote!()
}

pub fn last_segment_ident(ty: &syn::Type) -> syn::Result<syn::Ident> {
    match ty {
        syn::Type::Path(type_path) => type_path
            .path
            .segments
            .last()
            .map(|seg| seg.ident.clone())
            .ok_or(syn::Error::new(type_path.span(), "Invalid type path")),
        ty => Err(syn::Error::new(
            ty.span(),
            "Only support impl for type path"
        ))
    }
}

// A path like <Option::<U256> as odra::casper_types::CLTyped>
pub fn as_casted_ty_stream(ty: &syn::Type, as_ty: syn::Type) -> TokenStream {
    let ty = match ty {
        syn::Type::Path(type_path) => {
            let mut segments: syn::punctuated::Punctuated<syn::PathSegment, syn::Token![::]> =
                type_path.path.segments.clone();
            // the syntax <Option<U256> as odra::casper_types::CLTyped>::cl_type() is invalid
            // it should be <Option::<U256> as odra::casper_types::CLTyped>::cl_type()
            if let Some(ps) = segments.first_mut() {
                if let syn::PathArguments::AngleBracketed(ab) = &ps.arguments {
                    let generic_arg: syn::AngleBracketedGenericArguments = parse_quote!(::#ab);
                    ps.arguments = syn::PathArguments::AngleBracketed(generic_arg);
                }
            }
            syn::Type::Path(syn::TypePath {
                path: syn::Path {
                    leading_colon: None,
                    segments
                },
                ..type_path.clone()
            })
        }
        _ => ty.clone()
    };

    parse_quote!(<#ty as #as_ty>)
}

pub fn is_ref(ty: &syn::Type) -> bool {
    matches!(ty, syn::Type::Reference(_))
}

<<<<<<< HEAD
pub fn unreferenced_ty(ty: &syn::Type) -> syn::Type {
    match ty {
        syn::Type::Reference(syn::TypeReference { elem, .. }) => *elem.clone(),
        _ => ty.clone()
    }
=======
fn clear_path(ty: &syn::TypePath) -> syn::Result<syn::TypePath> {
    let mut owned_ty = ty.to_owned();

    let mut segment = owned_ty
        .path
        .segments
        .last_mut()
        .ok_or(syn::Error::new(ty.span(), "Invalid type path"))?;
    segment.arguments = syn::PathArguments::None;

    Ok(owned_ty)
>>>>>>> 2d49ebd2
}<|MERGE_RESOLUTION|>--- conflicted
+++ resolved
@@ -184,24 +184,3 @@
 pub fn is_ref(ty: &syn::Type) -> bool {
     matches!(ty, syn::Type::Reference(_))
 }
-
-<<<<<<< HEAD
-pub fn unreferenced_ty(ty: &syn::Type) -> syn::Type {
-    match ty {
-        syn::Type::Reference(syn::TypeReference { elem, .. }) => *elem.clone(),
-        _ => ty.clone()
-    }
-=======
-fn clear_path(ty: &syn::TypePath) -> syn::Result<syn::TypePath> {
-    let mut owned_ty = ty.to_owned();
-
-    let mut segment = owned_ty
-        .path
-        .segments
-        .last_mut()
-        .ok_or(syn::Error::new(ty.span(), "Invalid type path"))?;
-    segment.arguments = syn::PathArguments::None;
-
-    Ok(owned_ty)
->>>>>>> 2d49ebd2
-}