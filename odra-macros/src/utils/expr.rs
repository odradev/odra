use quote::ToTokens;
use syn::parse_quote;

pub fn new_runtime_args() -> syn::Expr {
    let ty = super::ty::runtime_args();
    parse_quote!(#ty::new())
}

pub fn u512_zero() -> syn::Expr {
    let ty = super::ty::u512();
    parse_quote!(#ty::zero())
}

pub fn parse_bytes(data_ident: &syn::Ident) -> syn::Expr {
    parse_quote!(odra::ToBytes::to_bytes(&#data_ident).map(Into::into).unwrap())
}

pub fn new_type(ty: &syn::Type, env_ident: &syn::Ident, idx: u8) -> syn::Expr {
    let rc = rc_clone(env_ident);
    parse_quote!(#ty::new(#rc, #idx))
}

fn rc_clone(ident: &syn::Ident) -> syn::Expr {
    parse_quote!(Rc::clone(&#ident))
}

pub fn new_entry_points() -> syn::Expr {
    let ty = super::ty::entry_points();
    parse_quote!(#ty::new())
}

pub fn entry_point_contract() -> syn::Expr {
    let ty = super::ty::entry_point_type();
    parse_quote!(#ty::Contract)
}

pub fn entry_point_public() -> syn::Expr {
    let ty = super::ty::entry_point_access();
    parse_quote!(#ty::Public)
}

pub fn entry_point_group(name: &str) -> syn::Expr {
    let ty = super::ty::entry_point_access();
    let ty_group = super::ty::group();
    parse_quote!(#ty::Groups(vec![#ty_group::new(#name)]))
}

pub fn new_parameter(name: String, ty: syn::Type) -> syn::Expr {
    let ty_param = super::ty::parameter();
    let cl_type = as_cl_type(&ty);
    parse_quote!(#ty_param::new(#name, #cl_type))
}

pub fn as_cl_type(ty: &syn::Type) -> syn::Expr {
    let ty = super::syn::unreferenced_ty(ty);
    let ty_cl_typed = super::ty::cl_typed();
    let ty = super::syn::as_casted_ty_stream(&ty, ty_cl_typed);
    parse_quote!(#ty::cl_type())
}

pub fn unit_cl_type() -> syn::Expr {
    let ty_cl_typed = super::ty::cl_typed();
    parse_quote!(<() as #ty_cl_typed>::cl_type())
}

pub fn new_schemas() -> syn::Expr {
    let ty = super::ty::schemas();
    parse_quote!(#ty::new())
}

pub fn new_wasm_contract_env() -> syn::Expr {
    parse_quote!(odra::odra_casper_wasm_env::WasmContractEnv::new_env())
}

pub fn into_event(ty: &syn::Type) -> syn::Expr {
    parse_quote!(<#ty as odra::contract_def::IntoEvent>::into_event())
}

pub fn events(ty: &syn::Type) -> syn::Expr {
    let has_events_ty = super::ty::has_events();
    parse_quote!(<#ty as #has_events_ty>::events())
}
pub fn new_blueprint(ident: &syn::Ident) -> syn::Expr {
    let ty = super::ty::contract_blueprint();
    parse_quote!(#ty::new::<#ident>())
}

pub fn string_from(string: String) -> syn::Expr {
<<<<<<< HEAD
    let ty = super::ty::string();
    parse_quote!(#ty::from(#string))
}

pub fn failable_from_bytes(arg_ident: &syn::Ident) -> syn::Expr {
    let ty = super::ty::from_bytes();
    let fn_ident = super::ident::from_bytes();
    parse_quote!(#ty::#fn_ident(#arg_ident)?)
}

pub fn serialized_length<T: ToTokens>(caller: &T) -> syn::Expr {
    let fn_ident = super::ident::serialized_length();
    parse_quote!(#caller.#fn_ident())
}

pub fn failable_to_bytes<T: ToTokens>(caller: &T) -> syn::Expr {
    let fn_ident = super::ident::to_bytes();
    let ty = super::ty::to_bytes();
    parse_quote!(#ty::#fn_ident(&#caller)?)
}

pub fn to_bytes<T: ToTokens>(caller: &T) -> syn::Expr {
    let fn_ident = super::ident::to_bytes();
    parse_quote!(#caller.#fn_ident())
}

pub fn empty_vec() -> syn::Expr {
    let ty = super::ty::vec();
    parse_quote!(#ty::new())
}

pub fn vec<T: ToTokens>(content: T) -> syn::Expr {
    parse_quote!(odra::prelude::vec![#content])
}

pub fn clone<T: ToTokens>(caller: &T) -> syn::Expr {
    parse_quote!(#caller.clone())
}

pub fn user_error(error: &syn::Ident) -> syn::Expr {
    let ty = super::ty::odra_error();
    parse_quote!(#ty::user(#error as u16))
=======
    parse_quote!(String::from(#string))
}

pub trait IntoExpr {
    fn into_expr(self) -> syn::Expr;
}

impl IntoExpr for syn::Ident {
    fn into_expr(self) -> syn::Expr {
        parse_quote!(#self)
    }
>>>>>>> ac3bdc83
}<|MERGE_RESOLUTION|>--- conflicted
+++ resolved
@@ -86,7 +86,6 @@
 }
 
 pub fn string_from(string: String) -> syn::Expr {
-<<<<<<< HEAD
     let ty = super::ty::string();
     parse_quote!(#ty::from(#string))
 }
@@ -129,8 +128,6 @@
 pub fn user_error(error: &syn::Ident) -> syn::Expr {
     let ty = super::ty::odra_error();
     parse_quote!(#ty::user(#error as u16))
-=======
-    parse_quote!(String::from(#string))
 }
 
 pub trait IntoExpr {
@@ -141,5 +138,4 @@
     fn into_expr(self) -> syn::Expr {
         parse_quote!(#self)
     }
->>>>>>> ac3bdc83
 }