--- conflicted
+++ resolved
@@ -1,18 +1,3 @@
-<<<<<<< HEAD
-pub fn address() -> syn::Expr {
-    syn::parse_quote!(self.address)
-}
-
-pub fn attached_value() -> syn::Expr {
-    syn::parse_quote!(self.attached_value)
-}
-
-pub fn env() -> syn::Expr {
-    syn::parse_quote!(self.env)
-}
-
-pub fn _self(ident: &syn::Ident) -> syn::Expr {
-=======
 pub fn address() -> syn::ExprField {
     member(super::ident::address())
 }
@@ -30,6 +15,9 @@
 }
 
 fn member(ident: syn::Ident) -> syn::ExprField {
->>>>>>> ac3bdc83
+    syn::parse_quote!(self.#ident)
+}
+
+pub fn _self(ident: &syn::Ident) -> syn::Expr {
     syn::parse_quote!(self.#ident)
 }