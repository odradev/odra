--- conflicted
+++ resolved
@@ -91,41 +91,24 @@
                     let caller = odra::EntryPointsCaller::new(env.clone(), |contract_env, call_def| {
                         match call_def.method() {
                             "init" => {
-<<<<<<< HEAD
-                                let result = execute_init(contract_env);
-                                odra::ToBytes::to_bytes(&result).map(Into::into).map_err(|err| odra::OdraError::ExecutionError(err.into()))
-                            }
-                            "total_supply" => {
-                                let result = execute_total_supply(contract_env);
-                                odra::ToBytes::to_bytes(&result).map(Into::into).map_err(|err| odra::OdraError::ExecutionError(err.into()))
-                            }
-                            "pay_to_mint" => {
-                                let result = execute_pay_to_mint(contract_env);
-                                odra::ToBytes::to_bytes(&result).map(Into::into).map_err(|err| odra::OdraError::ExecutionError(err.into()))
-                            }
-                            "approve" => {
-                                let result = execute_approve(contract_env);
-                                odra::ToBytes::to_bytes(&result).map(Into::into).map_err(|err| odra::OdraError::ExecutionError(err.into()))
-=======
                                 let result = __erc20_exec_parts::execute_init(contract_env);
-                                odra::ToBytes::to_bytes(&result).map(Into::into).unwrap()
+                                odra::ToBytes::to_bytes(&result).map(Into::into).map_err(|err| odra::OdraError::ExecutionError(err.into()))
                             }
                             "total_supply" => {
                                 let result = __erc20_exec_parts::execute_total_supply(contract_env);
-                                odra::ToBytes::to_bytes(&result).map(Into::into).unwrap()
+                                odra::ToBytes::to_bytes(&result).map(Into::into).map_err(|err| odra::OdraError::ExecutionError(err.into()))
                             }
                             "pay_to_mint" => {
                                 let result = __erc20_exec_parts::execute_pay_to_mint(contract_env);
-                                odra::ToBytes::to_bytes(&result).map(Into::into).unwrap()
+                                odra::ToBytes::to_bytes(&result).map(Into::into).map_err(|err| odra::OdraError::ExecutionError(err.into()))
                             }
                             "approve" => {
                                 let result = __erc20_exec_parts::execute_approve(contract_env);
-                                odra::ToBytes::to_bytes(&result).map(Into::into).unwrap()
+                                odra::ToBytes::to_bytes(&result).map(Into::into).map_err(|err| odra::OdraError::ExecutionError(err.into()))
                             }
                             "airdrop" => {
-                                let result = execute_airdrop(contract_env);
-                                odra::ToBytes::to_bytes(&result).map(Into::into).unwrap()
->>>>>>> 2d49ebd2
+                                let result = __erc20_exec_parts::execute_airdrop(contract_env);
+                                odra::ToBytes::to_bytes(&result).map(Into::into).map_err(|err| odra::OdraError::ExecutionError(err.into()))
                             }
                             name => Err(odra::OdraError::VmError(
                                 odra::VmError::NoSuchMethod(odra::prelude::String::from(name)),
@@ -165,21 +148,12 @@
                     let caller = odra::EntryPointsCaller::new(env.clone(), |contract_env, call_def| {
                         match call_def.method() {
                             "total_supply" => {
-<<<<<<< HEAD
-                                let result = execute_total_supply(contract_env);
-                                odra::ToBytes::to_bytes(&result).map(Into::into).map_err(|err| odra::OdraError::ExecutionError(err.into()))
-                            }
-                            "pay_to_mint" => {
-                                let result = execute_pay_to_mint(contract_env);
-                                odra::ToBytes::to_bytes(&result).map(Into::into).map_err(|err| odra::OdraError::ExecutionError(err.into()))
-=======
                                 let result = __erc20_exec_parts::execute_total_supply(contract_env);
-                                odra::ToBytes::to_bytes(&result).map(Into::into).unwrap()
+                                odra::ToBytes::to_bytes(&result).map(Into::into).map_err(|err| odra::OdraError::ExecutionError(err.into()))
                             }
                             "pay_to_mint" => {
                                 let result = __erc20_exec_parts::execute_pay_to_mint(contract_env);
-                                odra::ToBytes::to_bytes(&result).map(Into::into).unwrap()
->>>>>>> 2d49ebd2
+                                odra::ToBytes::to_bytes(&result).map(Into::into).map_err(|err| odra::OdraError::ExecutionError(err.into()))
                             }
                             name => Err(odra::OdraError::VmError(
                                 odra::VmError::NoSuchMethod(odra::prelude::String::from(name)),
@@ -215,23 +189,23 @@
                     let caller = odra::EntryPointsCaller::new(env.clone(), |contract_env, call_def| {
                         match call_def.method() {
                             "total_supply" => {
-                                let result = execute_total_supply(contract_env);
+                                let result = __erc20_exec_parts::execute_total_supply(contract_env);
                                 odra::ToBytes::to_bytes(&result).map(Into::into).map_err(|err| odra::OdraError::ExecutionError(err.into()))
                             }
                             "get_owner" => {
-                                let result = execute_get_owner(contract_env);
+                                let result = __erc20_exec_parts::execute_get_owner(contract_env);
                                 odra::ToBytes::to_bytes(&result).map(Into::into).map_err(|err| odra::OdraError::ExecutionError(err.into()))
                             }
                             "set_owner" => {
-                                let result = execute_set_owner(contract_env);
+                                let result = __erc20_exec_parts::execute_set_owner(contract_env);
                                 odra::ToBytes::to_bytes(&result).map(Into::into).map_err(|err| odra::OdraError::ExecutionError(err.into()))
                             }
                             "name" => {
-                                let result = execute_name(contract_env);
+                                let result = __erc20_exec_parts::execute_name(contract_env);
                                 odra::ToBytes::to_bytes(&result).map(Into::into).map_err(|err| odra::OdraError::ExecutionError(err.into()))
                             }
                             "symbol" => {
-                                let result = execute_symbol(contract_env);
+                                let result = __erc20_exec_parts::execute_symbol(contract_env);
                                 odra::ToBytes::to_bytes(&result).map(Into::into).map_err(|err| odra::OdraError::ExecutionError(err.into()))
                             }
                             name => Err(odra::OdraError::VmError(
