--- conflicted
+++ resolved
@@ -3,13 +3,10 @@
 use crate::{ir::ModuleImplIR, utils};
 
 use super::deployer_utils::{
-<<<<<<< HEAD
-    CallEpcExpr, DeployerInitSignature, DeployerLoadSignature, EntrypointCallerExpr, EpcSignature,
-    HostRefInstanceExpr, LoadContractExpr, NewContractExpr
-=======
+    CallEpcExpr, DeployerLoadSignature, EpcSignature,
+    LoadContractExpr,
     DeployerInitSignature, EntrypointCallerExpr, EntrypointsInitExpr, HostRefInstanceExpr,
     NewContractExpr
->>>>>>> d4cd81e7
 };
 
 #[derive(syn_derive::ToTokens)]
@@ -64,7 +61,7 @@
 
 #[derive(syn_derive::ToTokens, TryFromRef)]
 #[source(ModuleImplIR)]
-<<<<<<< HEAD
+#[err(syn::Error)]
 pub struct ContractEpcFn {
     #[expr(utils::syn::visibility_pub())]
     vis: syn::Visibility,
@@ -73,14 +70,14 @@
     #[default]
     braces: syn::token::Brace,
     #[syn(in = braces)]
+    entry_points: EntrypointsInitExpr,
+    #[syn(in = braces)]
     caller: EntrypointCallerExpr
 }
 
 #[derive(syn_derive::ToTokens, TryFromRef)]
 #[source(ModuleImplIR)]
-=======
 #[err(syn::Error)]
->>>>>>> d4cd81e7
 struct ContractInitFn {
     #[expr(utils::syn::visibility_pub())]
     vis: syn::Visibility,
@@ -89,13 +86,7 @@
     #[default]
     braces: syn::token::Brace,
     #[syn(in = braces)]
-<<<<<<< HEAD
     caller: CallEpcExpr,
-=======
-    entry_points: EntrypointsInitExpr,
-    #[syn(in = braces)]
-    caller: EntrypointCallerExpr,
->>>>>>> d4cd81e7
     #[syn(in = braces)]
     new_contract: NewContractExpr,
     #[syn(in = braces)]
@@ -104,7 +95,7 @@
 
 #[derive(syn_derive::ToTokens, TryFromRef)]
 #[source(ModuleImplIR)]
-<<<<<<< HEAD
+#[err(syn::Error)]
 struct ContractLoadFn {
     #[expr(utils::syn::visibility_pub())]
     vis: syn::Visibility,
@@ -122,9 +113,7 @@
 
 #[derive(syn_derive::ToTokens, TryFromRef)]
 #[source(ModuleImplIR)]
-=======
 #[err(syn::Error)]
->>>>>>> d4cd81e7
 pub struct DeployerItem {
     struct_item: DeployStructItem,
     impl_item: DeployImplItem
@@ -143,28 +132,8 @@
             pub struct Erc20Deployer;
 
             impl Erc20Deployer {
-<<<<<<< HEAD
                 pub fn epc(env: &odra::HostEnv) -> odra::EntryPointsCaller {
-                    odra::EntryPointsCaller::new(env.clone(), |contract_env, call_def| {
-=======
-                pub fn init(env: &odra::HostEnv, total_supply: Option<U256>) -> Erc20HostRef {
-                    let entry_points = odra::prelude::vec![
-                        odra::EntryPoint::new(odra::prelude::string::String::from("init"), odra::prelude::vec![
-                            odra::EntryPointArgument::new(odra::prelude::string::String::from("total_supply"), <Option::<U256> as odra::casper_types::CLTyped>::cl_type())
-                        ]),
-                        odra::EntryPoint::new(odra::prelude::string::String::from("total_supply"), odra::prelude::vec![]),
-                        odra::EntryPoint::new(odra::prelude::string::String::from("pay_to_mint"), odra::prelude::vec![]),
-                        odra::EntryPoint::new(odra::prelude::string::String::from("approve"), odra::prelude::vec![
-                            odra::EntryPointArgument::new(odra::prelude::string::String::from("to"), <Address as odra::casper_types::CLTyped>::cl_type()),
-                            odra::EntryPointArgument::new(odra::prelude::string::String::from("amount"), <U256 as odra::casper_types::CLTyped>::cl_type())
-                        ]),
-                        odra::EntryPoint::new(odra::prelude::string::String::from("airdrop"), odra::prelude::vec![
-                            odra::EntryPointArgument::new(odra::prelude::string::String::from("to"), <odra::prelude::vec::Vec<Address> as odra::casper_types::CLTyped>::cl_type()),
-                            odra::EntryPointArgument::new(odra::prelude::string::String::from("amount"), <U256 as odra::casper_types::CLTyped>::cl_type())
-                        ])
-                    ];
-                    let caller = odra::EntryPointsCaller::new(env.clone(), entry_points, |contract_env, call_def| {
->>>>>>> d4cd81e7
+                    odra::EntryPointsCaller::new(env.clone(), entry_points, |contract_env, call_def| {
                         match call_def.method() {
                             "init" => {
                                 let result = __erc20_exec_parts::execute_init(contract_env);
