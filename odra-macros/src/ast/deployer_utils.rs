use super::{fn_utils, ref_utils};
use crate::utils::misc::AsType;
use crate::{
    ir::{FnIR, ModuleImplIR},
    utils
};
use proc_macro2::TokenStream;
use quote::ToTokens;
use syn::parse_quote;

#[derive(syn_derive::ToTokens)]
pub struct DeployerInitSignature {
    fn_token: syn::token::Fn,
    init_token: syn::Ident,
    #[syn(parenthesized)]
    paren_token: syn::token::Paren,
    #[syn(in = paren_token)]
    inputs: syn::punctuated::Punctuated<syn::FnArg, syn::Token![,]>,
    output: syn::ReturnType
}

impl TryFrom<&'_ ModuleImplIR> for DeployerInitSignature {
    type Error = syn::Error;

    fn try_from(module: &'_ ModuleImplIR) -> Result<Self, Self::Error> {
        let host_ref_ident = module.host_ref_ident()?.as_type();
        let ty_host_env = utils::ty::host_env();
        let env = utils::ident::env();

        let mut inputs = module.constructor_args();
        inputs.insert(0, parse_quote!(#env: &#ty_host_env));

        Ok(Self {
            fn_token: Default::default(),
            init_token: utils::ident::init(),
            paren_token: Default::default(),
            inputs,
            output: utils::misc::ret_ty(&host_ref_ident)
        })
    }
}

#[derive(syn_derive::ToTokens)]
pub struct EntrypointCallerExpr {
    let_token: syn::token::Let,
    ident: syn::Ident,
    assign_token: syn::token::Eq,
    caller_expr: syn::Expr,
    semi_token: syn::token::Semi
}

impl TryFrom<&'_ ModuleImplIR> for EntrypointCallerExpr {
    type Error = syn::Error;

    fn try_from(module: &'_ ModuleImplIR) -> Result<Self, Self::Error> {
        Ok(Self {
            let_token: Default::default(),
            ident: utils::ident::caller(),
            assign_token: Default::default(),
            caller_expr: Self::entrypoint_caller(module)?,
            semi_token: Default::default()
        })
    }
}

impl EntrypointCallerExpr {
    fn entrypoint_caller(module: &ModuleImplIR) -> syn::Result<syn::Expr> {
        let env_ident = utils::ident::env();
        let contract_env_ident = utils::ident::contract_env();
        let call_def_ident = utils::ident::call_def();
        let ty_caller = utils::ty::entry_points_caller();

        let mut branches: Vec<CallerBranch> = module
            .functions()?
            .iter()
            .map(|f| FunctionCallBranch::try_from((module, f)))
            .map(|r| r.map(CallerBranch::Function))
            .collect::<syn::Result<_>>()?;
        branches.push(CallerBranch::Default(DefaultBranch));

        Ok(parse_quote!(
            #ty_caller::new(#env_ident.clone(), |#contract_env_ident, #call_def_ident| {
                match #call_def_ident.method() {
                    #(#branches)*
                }
            })
        ))
    }
}

#[derive(syn_derive::ToTokens)]
pub struct NewContractExpr {
    let_token: syn::token::Let,
    ident: syn::Ident,
    assign_token: syn::token::Eq,
    new_contract_expr: syn::Expr,
    semi_token: syn::token::Semi
}

impl TryFrom<&'_ ModuleImplIR> for NewContractExpr {
    type Error = syn::Error;

    fn try_from(module: &'_ ModuleImplIR) -> Result<Self, Self::Error> {
        let module_str = module.module_str()?;
        let caller_expr = utils::expr::some(utils::ident::caller());
        let env_ident = utils::ident::env();
        let args = module
            .constructor()
            .map(|f| fn_utils::runtime_args_block(&f, ref_utils::insert_arg_stmt))
            .map(utils::expr::some)
            .unwrap_or_else(utils::expr::none);

        let new_contract_expr = parse_quote!(
            #env_ident.new_contract(
                #module_str,
                #args,
                #caller_expr
            )
        );

        Ok(Self {
            let_token: Default::default(),
            ident: utils::ident::address(),
            assign_token: Default::default(),
            new_contract_expr,
            semi_token: Default::default()
        })
    }
}

#[derive(syn_derive::ToTokens)]
pub struct HostRefInstanceExpr {
    ident: syn::Ident,
    #[syn(braced)]
    braces: syn::token::Brace,
    #[syn(in = braces)]
    fields: syn::punctuated::Punctuated<syn::FieldValue, syn::Token![,]>
}

impl TryFrom<&'_ ModuleImplIR> for HostRefInstanceExpr {
    type Error = syn::Error;

    fn try_from(module: &'_ ModuleImplIR) -> Result<Self, Self::Error> {
        let address_ident = utils::ident::address();
        let env_ident = utils::ident::env();
        let attached_value_ident = utils::ident::attached_value();
        let zero = utils::expr::u512_zero();
        let env_expr = utils::expr::clone(&env_ident);

        let fields = parse_quote!(
            #address_ident,
            #env_ident: #env_expr,
            #attached_value_ident: #zero

        );
        Ok(Self {
            ident: module.host_ref_ident()?,
            braces: Default::default(),
            fields
        })
    }
}

#[derive(syn_derive::ToTokens)]
enum CallerBranch {
    Function(FunctionCallBranch),
    Default(DefaultBranch)
}

#[derive(syn_derive::ToTokens)]
struct FunctionCallBranch {
    function_name: String,
    arrow_token: syn::token::FatArrow,
    #[syn(braced)]
    brace_token: syn::token::Brace,
    #[syn(in = brace_token)]
    call_stmt: syn::Stmt,
    #[syn(in = brace_token)]
    result_expr: syn::Expr
}

impl TryFrom<(&'_ ModuleImplIR, &'_ FnIR)> for FunctionCallBranch {
    type Error = syn::Error;

    fn try_from(value: (&'_ ModuleImplIR, &'_ FnIR)) -> Result<Self, Self::Error> {
        let (module, func) = value;
        Ok(Self {
            function_name: func.name_str(),
            arrow_token: Default::default(),
            brace_token: Default::default(),
            call_stmt: Self::call_stmt(module, func)?,
            result_expr: utils::expr::parse_bytes(&utils::ident::result())
        })
    }
}

impl<'a> FunctionCallBranch {
    fn call_stmt(module: &'a ModuleImplIR, func: &'a FnIR) -> syn::Result<syn::Stmt> {
        let result_ident = utils::ident::result();
        let function_ident = func.execute_name();
        let contract_env_ident = utils::ident::contract_env();
<<<<<<< HEAD
        parse_quote!(let #result_ident = #function_ident(#contract_env_ident);)
=======
        let exec_parts_ident = module.exec_parts_mod_ident()?;
        Ok(
            parse_quote!(let #result_ident = #exec_parts_ident::#function_ident(#contract_env_ident);)
        )
>>>>>>> 2d49ebd2
    }
}

struct DefaultBranch;

impl ToTokens for DefaultBranch {
    fn to_tokens(&self, tokens: &mut TokenStream) {
        tokens.extend(quote::quote!(name => Err(odra::OdraError::VmError(
            odra::VmError::NoSuchMethod(odra::prelude::String::from(name))
        ))))
    }
}<|MERGE_RESOLUTION|>--- conflicted
+++ resolved
@@ -199,14 +199,10 @@
         let result_ident = utils::ident::result();
         let function_ident = func.execute_name();
         let contract_env_ident = utils::ident::contract_env();
-<<<<<<< HEAD
-        parse_quote!(let #result_ident = #function_ident(#contract_env_ident);)
-=======
         let exec_parts_ident = module.exec_parts_mod_ident()?;
         Ok(
             parse_quote!(let #result_ident = #exec_parts_ident::#function_ident(#contract_env_ident);)
         )
->>>>>>> 2d49ebd2
     }
 }
 
