--- conflicted
+++ resolved
@@ -112,12 +112,8 @@
 impl TryFrom<&'_ ModuleImplIR> for CallFnItem {
     type Error = syn::Error;
 
-<<<<<<< HEAD
     fn try_from(module: &'_ ModuleImplIR) -> Result<Self, Self::Error> {
-=======
-    fn try_from(module: &'_ ModuleIR) -> Result<Self, Self::Error> {
         let module_ident = module.module_ident()?.as_type();
->>>>>>> 2d014dd3
         let ident_args = utils::ident::named_args();
         let ident_schemas = utils::ident::schemas();
         let ty_args = utils::ty::runtime_args();
