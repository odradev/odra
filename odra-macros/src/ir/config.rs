use std::ops::Deref;

use syn::{
    parse::{Parse, ParseBuffer},
    punctuated::Punctuated,
    Token
};

pub enum ConfigItem {
    Module(ModuleConfiguration),
    Empty
}

impl Parse for ConfigItem {
    fn parse(input: syn::parse::ParseStream) -> syn::Result<Self> {
        if input.is_empty() {
            return Ok(Self::Empty);
        }
        let module = input.parse::<ModuleConfiguration>()?;
        Ok(Self::Module(module))
    }
}

mod kw {
    syn::custom_keyword!(name);
    syn::custom_keyword!(version);
    syn::custom_keyword!(events);
    syn::custom_keyword!(errors);
}

#[derive(Default, Clone)]
pub struct ModuleConfiguration {
    pub events: ModuleEvents,
    pub errors: ModuleErrors,
    pub name: ModuleName,
    pub version: ModuleVersion
}

impl Parse for ModuleConfiguration {
    fn parse(input: syn::parse::ParseStream) -> syn::Result<Self> {
        let mut name = None;
        let mut version = None;
        let mut events = None;
        let mut errors = None;

        while !input.is_empty() {
            if events.is_none() && input.peek(kw::events) {
                events = Some(input.parse::<ModuleEvents>()?);
                let _ = input.parse::<Token![,]>(); // optional comma
                continue;
            }

            if errors.is_none() && input.peek(kw::errors) {
                errors = Some(input.parse::<ModuleErrors>()?);
                let _ = input.parse::<Token![,]>(); // optional comma
                continue;
            }

            if name.is_none() && input.peek(kw::name) {
                name = Some(input.parse::<ModuleName>()?);
                let _ = input.parse::<Token![,]>(); // optional comma
                continue;
            }

            if version.is_none() && input.peek(kw::version) {
                version = Some(input.parse::<ModuleVersion>()?);
                let _ = input.parse::<Token![,]>(); // optional comma
                continue;
            }
            return Err(input.error("Unexpected token"));
        }

        Ok(Self {
            name: name.unwrap_or_default(),
            version: version.unwrap_or_default(),
            events: events.unwrap_or_default(),
            errors: errors.unwrap_or_default()
        })
    }
}

#[derive(Default, Clone, Debug)]
pub struct ModuleName(String);

impl Deref for ModuleName {
    type Target = String;

    fn deref(&self) -> &Self::Target {
        &self.0
    }
}

impl Parse for ModuleName {
    fn parse(input: syn::parse::ParseStream) -> syn::Result<Self> {
        input.parse::<kw::name>()?;
        input.parse::<Token![=]>()?;
        let name = input.parse::<syn::LitStr>()?.value();
        Ok(Self(name))
    }
}

#[derive(Default, Clone, Debug)]
pub struct ModuleVersion(String);

impl Deref for ModuleVersion {
    type Target = String;

    fn deref(&self) -> &Self::Target {
        &self.0
    }
}

impl Parse for ModuleVersion {
    fn parse(input: syn::parse::ParseStream) -> syn::Result<Self> {
        input.parse::<kw::version>()?;
        input.parse::<Token![=]>()?;
        let version = input.parse::<syn::LitStr>()?.value();
        Ok(Self(version))
    }
}

#[derive(Default, Clone, Debug)]
pub struct ModuleEvents(Punctuated<ModuleEvent, Token![,]>);

pub type ModuleEvent = syn::Type;

impl ModuleEvents {
    pub fn iter(&self) -> impl Iterator<Item = &ModuleEvent> {
        self.0.iter()
    }
}

impl Parse for ModuleEvents {
    fn parse(input: syn::parse::ParseStream) -> syn::Result<Self> {
        // a sample input: events = [Event1, Event2, Event3]
        parse_list::<kw::events>(input).map(Self)
    }
}

#[derive(Default, Clone, Debug)]
pub struct ModuleErrors(Option<syn::Type>);

impl Deref for ModuleErrors {
    type Target = Option<syn::Type>;

    fn deref(&self) -> &Self::Target {
        &self.0
    }
}

impl Parse for ModuleErrors {
    fn parse(input: syn::parse::ParseStream) -> syn::Result<Self> {
        if input.is_empty() {
            return Ok(ModuleErrors::default());
        }
        input.parse::<kw::errors>()?;
        input.parse::<Token![=]>()?;
<<<<<<< HEAD
    
=======

>>>>>>> 1609e232
        Ok(ModuleErrors(Some(input.parse::<syn::Type>()?)))
    }
}

fn parse_list<T: Parse>(
    input: syn::parse::ParseStream
) -> syn::Result<Punctuated<syn::Type, Token![,]>> {
    if input.is_empty() {
        return Ok(Punctuated::default());
    }
    input.parse::<T>()?;
    input.parse::<Token![=]>()?;

    let content: ParseBuffer;
    let _brace_token = syn::bracketed!(content in input);
    Punctuated::parse_terminated(&content)
}<|MERGE_RESOLUTION|>--- conflicted
+++ resolved
@@ -155,11 +155,7 @@
         }
         input.parse::<kw::errors>()?;
         input.parse::<Token![=]>()?;
-<<<<<<< HEAD
-    
-=======
 
->>>>>>> 1609e232
         Ok(ModuleErrors(Some(input.parse::<syn::Type>()?)))
     }
 }
