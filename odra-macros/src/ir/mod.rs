use std::collections::HashSet;

use crate::ir::delegate::Delegate;
use crate::utils;
use config::ConfigItem;
use proc_macro2::Ident;
use quote::{format_ident, ToTokens};
use syn::{parse_quote, ImplItem};

use self::attr::OdraAttribute;

mod attr;
mod config;
pub mod delegate;

const CONSTRUCTOR_NAME: &str = "init";

macro_rules! try_parse {
    ($from:path => $to:ident) => {
        pub struct $to {
            code: $from,
            #[allow(dead_code)]
            config: ConfigItem
        }

        impl TryFrom<(&proc_macro2::TokenStream, &proc_macro2::TokenStream)> for $to {
            type Error = syn::Error;

            fn try_from(
                stream: (&proc_macro2::TokenStream, &proc_macro2::TokenStream)
            ) -> Result<Self, Self::Error> {
                Ok(Self {
                    code: syn::parse2::<$from>(stream.1.clone())?,
                    config: syn::parse2::<ConfigItem>(stream.0.clone())?
                })
            }
        }
    };
}

try_parse!(syn::ItemStruct => ModuleStructIR);

impl ModuleStructIR {
    pub fn self_code(&self) -> &syn::ItemStruct {
        &self.code
    }

    pub fn field_names(&self) -> syn::Result<Vec<syn::Ident>> {
        utils::syn::struct_fields_ident(&self.code)
    }

    pub fn module_ident(&self) -> syn::Ident {
        utils::syn::ident_from_struct(&self.code)
    }

    pub fn module_str(&self) -> String {
        self.module_ident().to_string()
    }

    pub fn module_mod_ident(&self) -> syn::Ident {
        format_ident!(
            "__{}_module",
            utils::string::camel_to_snake(self.module_ident())
        )
    }

    pub fn contract_schema_mod_ident(&self) -> Ident {
        let ident = self.module_ident();
        Ident::new(
            utils::string::camel_to_snake(format!("__{}_contract_schema", ident)).as_str(),
            ident.span()
        )
    }

    pub fn typed_fields(&self) -> syn::Result<Vec<EnumeratedTypedField>> {
        let fields = utils::syn::struct_typed_fields(&self.code)?;
        let fields = fields
            .iter()
            .filter(|(i, _)| i != &utils::ident::env())
            .collect::<Vec<_>>();

        fields
            .iter()
            .enumerate()
            .map(|(idx, (ident, ty))| {
                Ok(EnumeratedTypedField {
                    idx: idx as u8,
                    ident: ident.clone(),
                    ty: ty.clone()
                })
            })
            .collect()
    }

    pub fn events(&self) -> Vec<syn::Type> {
        if let ConfigItem::Module(cfg) = &self.config {
            cfg.events.iter().cloned().collect()
        } else {
            vec![]
        }
    }

    pub fn errors(&self) -> Option<syn::Type> {
        if let ConfigItem::Module(cfg) = &self.config {
            (*cfg.errors).clone()
        } else {
            None
        }
    }

    pub fn contract_name(&self) -> String {
        if let ConfigItem::Module(cfg) = &self.config {
            (*cfg.name).clone()
        } else {
            String::from("")
        }
    }

    pub fn contract_version(&self) -> String {
        if let ConfigItem::Module(cfg) = &self.config {
            (*cfg.version).clone()
        } else {
            String::from("")
        }
    }

    pub fn unique_fields_ty(&self) -> syn::Result<Vec<syn::Type>> {
        // A hack to sort types by their string representation. Otherwise, we would get an unstable
        // order of types in the generated code and tests would fail.
        #[derive(Eq, PartialEq)]
        struct OrdType(syn::Type);

        impl PartialOrd for OrdType {
            fn partial_cmp(&self, other: &Self) -> Option<std::cmp::Ordering> {
                Some(self.cmp(other))
            }
        }

        impl Ord for OrdType {
            fn cmp(&self, other: &Self) -> std::cmp::Ordering {
                self.0
                    .to_token_stream()
                    .to_string()
                    .cmp(&other.0.to_token_stream().to_string())
            }
        }
        let fields = utils::syn::struct_typed_fields(&self.code)?;
        let set = HashSet::<syn::Type>::from_iter(
            fields
                .iter()
                .filter(|(i, _)| i != &utils::ident::env())
                .map(|(_, ty)| ty.clone())
        );
        let mut fields = set.into_iter().map(OrdType).collect::<Vec<_>>();
        fields.sort();

        Ok(fields.into_iter().map(|i| i.0).collect())
    }
}

pub struct EnumeratedTypedField {
    pub idx: u8,
    pub ident: syn::Ident,
    pub ty: syn::Type
}

pub enum ModuleImplIR {
    Impl(ModuleIR),
    Trait(ModuleTraitIR)
}

impl TryFrom<(&proc_macro2::TokenStream, &proc_macro2::TokenStream)> for ModuleImplIR {
    type Error = syn::Error;

    fn try_from(
        stream: (&proc_macro2::TokenStream, &proc_macro2::TokenStream)
    ) -> Result<Self, Self::Error> {
        let config = syn::parse2::<ConfigItem>(stream.0.clone())?;
        if let Ok(code) = syn::parse2::<syn::ItemImpl>(stream.1.clone()) {
            return Ok(Self::Impl(ModuleIR { code, config }));
        }

        if let Ok(code) = syn::parse2::<syn::ItemTrait>(stream.1.clone()) {
            return Ok(Self::Trait(ModuleTraitIR { code, config }));
        }

        Err(syn::Error::new_spanned(
            stream.1,
            "Impl or Trait block expected"
        ))
    }
}

impl ModuleImplIR {
    pub fn self_code(&self) -> proc_macro2::TokenStream {
        match self {
            ModuleImplIR::Impl(ir) => ir.self_code().into_token_stream(),
            ModuleImplIR::Trait(ir) => ir.self_code().into_token_stream()
        }
    }

    pub fn module_ident(&self) -> syn::Result<Ident> {
        match self {
            ModuleImplIR::Impl(ir) => utils::syn::ident_from_impl(&ir.code),
            ModuleImplIR::Trait(ir) => Ok(ir.module_ident())
        }
    }

    pub fn is_trait_impl(&self) -> bool {
        match self {
            ModuleImplIR::Impl(ir) => ir.code.trait_.is_some(),
            ModuleImplIR::Trait(_) => false
        }
    }

    pub fn impl_trait_ident(&self) -> Option<Ident> {
        match self {
            ModuleImplIR::Impl(ir) => ir
                .code
                .trait_
                .clone()
                .map(|(_, path, _)| path.get_ident().unwrap().clone()),
            ModuleImplIR::Trait(_) => None
        }
    }

    pub fn module_str(&self) -> syn::Result<String> {
        self.module_ident().map(|i| i.to_string())
    }

    pub fn snake_cased_module_ident(&self) -> syn::Result<Ident> {
        let ident = self.module_ident()?;
        Ok(Ident::new(
            utils::string::camel_to_snake(&ident).as_str(),
            ident.span()
        ))
    }

    pub fn host_ref_ident(&self) -> syn::Result<Ident> {
        let module_ident = self.module_ident()?;
        Ok(Ident::new(
            &format!("{}HostRef", module_ident),
            module_ident.span()
        ))
    }
    pub fn contract_ref_ident(&self) -> syn::Result<Ident> {
        let module_ident = self.module_ident()?;
        Ok(Ident::new(
            &format!("{}ContractRef", module_ident),
            module_ident.span()
        ))
    }

    pub fn init_args_ident(&self) -> syn::Result<syn::Ident> {
        let module_ident = self.module_ident()?;
        Ok(Ident::new(
            &format!("{}InitArgs", module_ident),
            module_ident.span()
        ))
    }

    pub fn schema_mod_ident(&self) -> syn::Result<Ident> {
        let module_ident = self.snake_cased_module_ident()?;
        Ok(Ident::new(
            &format!("__{}_schema", module_ident),
            module_ident.span()
        ))
    }

    pub fn test_parts_mod_ident(&self) -> syn::Result<syn::Ident> {
        let module_ident = self.snake_cased_module_ident()?;
        Ok(Ident::new(
            &format!("__{}_test_parts", module_ident),
            module_ident.span()
        ))
    }

    pub fn wasm_parts_mod_ident(&self) -> syn::Result<syn::Ident> {
        let module_ident = self.snake_cased_module_ident()?;
        Ok(Ident::new(
            &format!("__{}_wasm_parts", module_ident),
            module_ident.span()
        ))
    }

    pub fn exec_parts_mod_ident(&self) -> syn::Result<syn::Ident> {
        let module_ident = self.snake_cased_module_ident()?;
        Ok(Ident::new(
            &format!("__{}_exec_parts", module_ident),
            module_ident.span()
        ))
    }

    pub fn host_functions(&self) -> syn::Result<Vec<FnIR>> {
        Ok(self.functions()?.into_iter().collect())
    }

    pub fn constructor(&self) -> Option<FnIR> {
        self.functions()
            .unwrap_or_default()
            .into_iter()
            .find(|f| f.name_str() == CONSTRUCTOR_NAME)
    }

    pub fn functions(&self) -> syn::Result<Vec<FnIR>> {
        match self {
            ModuleImplIR::Impl(ir) => ir.functions(),
            ModuleImplIR::Trait(ir) => ir.functions()
        }
    }
}

try_parse!(syn::ItemImpl => ModuleIR);

impl ModuleIR {
    fn self_code(&self) -> syn::ItemImpl {
        let mut code = self.code.clone();
        // include delegated functions
        code.items.extend(
            self.delegated_functions()
                .unwrap_or_default()
                .into_iter()
                .map(syn::ImplItem::Fn)
        );
        // remove odra attributes
        code.items.iter_mut().for_each(|item| {
            if let syn::ImplItem::Fn(func) = item {
                func.attrs = attr::other_attributes(func.attrs.clone());
            }
        });
        // remove inner odra macros
        code.items
            .retain(|item| !matches!(item, syn::ImplItem::Macro(_)));
        code
    }

    fn functions(&self) -> syn::Result<Vec<FnIR>> {
        self.code
            .items
            .clone()
            .into_iter()
            .filter_map(|item| match item {
                syn::ImplItem::Fn(func) => Some(func),
                _ => None
            })
            .chain(self.delegated_functions().unwrap_or_default())
            .map(FnIR::try_from)
            .filter(|r| self.is_trait_impl() || r.as_ref().map(FnIR::is_pub).unwrap_or(true))
            .collect::<Result<Vec<_>, _>>()
    }

    fn delegated_functions(&self) -> syn::Result<Vec<syn::ImplItemFn>> {
        let macro_item = self.code.items.iter().find_map(|item| match item {
            ImplItem::Macro(m) => Some(m),
            _ => None
        });
        if let Some(item) = macro_item {
            return Ok(syn::parse2::<Delegate>(item.mac.tokens.clone())?.functions);
        }

        Ok(vec![])
    }

    fn is_trait_impl(&self) -> bool {
        self.code.trait_.is_some()
    }
}

try_parse!(syn::ItemTrait => ModuleTraitIR);

impl ModuleTraitIR {
    fn self_code(&self) -> syn::ItemTrait {
        let mut code = self.code.clone();
        code.items.iter_mut().for_each(|item| {
            if let syn::TraitItem::Fn(func) = item {
                func.attrs = attr::other_attributes(func.attrs.clone());
            }
        });
        code
    }

    fn module_ident(&self) -> syn::Ident {
        self.code.ident.clone()
    }

    fn functions(&self) -> syn::Result<Vec<FnIR>> {
        self.code
            .items
            .iter()
            .filter_map(|item| match item {
                syn::TraitItem::Fn(func) => Some(FnIR::try_from(func.clone())),
                _ => None
            })
            .collect()
    }
}

pub enum FnIR {
    Impl(FnImplIR),
    Def(FnTraitIR)
}

impl FnIR {
    pub fn attributes(&self) -> &[syn::Attribute] {
        match self {
            FnIR::Impl(ir) => ir.attrs(),
            FnIR::Def(ir) => ir.attrs()
        }
    }

    pub fn docs(&self) -> Vec<String> {
<<<<<<< HEAD
        let attrs = utils::syn::docs_attrs(self.attributes());

        let mut docs = Vec::new();
        for attr in attrs {
            if let syn::Meta::NameValue(nv) = &attr.meta {
                if let syn::Expr::Lit(syn::ExprLit {
                    lit: syn::Lit::Str(str),
                    ..
                }) = &nv.value
                {
                    docs.push(str.value());
                }
            }
        }
        docs
=======
        utils::syn::string_docs(self.attributes())
>>>>>>> 1609e232
    }
}

const PROTECTED_FUNCTIONS: [&str; 3] = ["new", "env", "address"];

fn validate_fn_name<T: ToTokens>(name: &str, ctx: T) -> syn::Result<()> {
    if PROTECTED_FUNCTIONS.contains(&name) {
        return Err(syn::Error::new_spanned(
            ctx,
            format!("Entrypoint name `{}` is reserved", name)
        ));
    }
    Ok(())
}

impl TryFrom<syn::TraitItemFn> for FnIR {
    type Error = syn::Error;

    fn try_from(code: syn::TraitItemFn) -> Result<Self, Self::Error> {
        let fn_name = utils::syn::function_name(&code.sig);
        validate_fn_name(&fn_name, &code)?;
        Ok(Self::Def(FnTraitIR::new(code)))
    }
}

impl TryFrom<syn::ImplItemFn> for FnIR {
    type Error = syn::Error;

    fn try_from(code: syn::ImplItemFn) -> Result<Self, Self::Error> {
        let fn_name = utils::syn::function_name(&code.sig);
        validate_fn_name(&fn_name, &code)?;
        Ok(Self::Impl(FnImplIR::new(code)))
    }
}

impl FnIR {
    pub fn name(&self) -> Ident {
        self.sig().ident.clone()
    }

    pub fn try_name(&self) -> Ident {
        format_ident!("try_{}", self.name())
    }

    pub fn execute_name(&self) -> Ident {
        format_ident!("execute_{}", self.name())
    }

    pub fn name_str(&self) -> String {
        self.name().to_string()
    }

    pub fn is_payable(&self) -> bool {
        let (odra_attrs, _) = attr::partition_attributes(self.attrs()).unwrap_or_default();
        odra_attrs.iter().any(OdraAttribute::is_payable)
    }

    pub fn is_non_reentrant(&self) -> bool {
        let (odra_attrs, _) = attr::partition_attributes(self.attrs()).unwrap_or_default();
        odra_attrs.iter().any(OdraAttribute::is_non_reentrant)
    }

    pub fn arg_names(&self) -> Vec<Ident> {
        utils::syn::function_arg_names(self.sig())
    }

    pub fn has_args(&self) -> bool {
        !self.arg_names().is_empty()
    }

    pub fn named_args(&self) -> Vec<FnArgIR> {
        utils::syn::function_named_args(self.sig())
            .into_iter()
            .map(|arg| FnArgIR::new(arg.to_owned()))
            .collect()
    }

    pub fn return_type(&self) -> syn::ReturnType {
        utils::syn::function_return_type(self.sig())
    }

    pub fn try_return_type(&self) -> syn::ReturnType {
        let ty = match self.return_type() {
            syn::ReturnType::Default => parse_quote!(()),
            syn::ReturnType::Type(_, box ty) => parse_quote!(#ty)
        };
        let odra_result = utils::ty::odra_result(ty);
        utils::misc::ret_ty(&odra_result)
    }

    pub fn typed_args(&self) -> Vec<syn::PatType> {
        utils::syn::function_typed_args(self.sig())
    }

    pub fn raw_typed_args(&self) -> Vec<syn::PatType> {
        self.typed_args()
            .into_iter()
            .map(|pat_ty| syn::PatType {
                ty: Box::new(utils::ty::unreferenced_ty(&pat_ty.ty)),
                ..pat_ty
            })
            .collect()
    }

    pub fn is_mut(&self) -> bool {
        let receiver = utils::syn::receiver_arg(self.sig());
        receiver.map(|r| r.mutability.is_some()).unwrap_or_default()
    }

    pub fn is_constructor(&self) -> bool {
        self.name_str() == CONSTRUCTOR_NAME
    }

    pub fn is_pub(&self) -> bool {
        match self {
            FnIR::Impl(ir) => ir.is_pub(),
            FnIR::Def(_) => true
        }
    }

    fn attrs(&self) -> Vec<syn::Attribute> {
        match self {
            FnIR::Impl(ir) => ir.attrs(),
            FnIR::Def(ir) => ir.attrs()
        }
        .to_vec()
    }

    fn sig(&self) -> &syn::Signature {
        match self {
            FnIR::Impl(ir) => ir.sig(),
            FnIR::Def(ir) => ir.sig()
        }
    }
}

pub struct FnTraitIR {
    code: syn::TraitItemFn
}

impl FnTraitIR {
    pub fn new(code: syn::TraitItemFn) -> Self {
        Self { code }
    }

    fn sig(&self) -> &syn::Signature {
        &self.code.sig
    }

    fn attrs(&self) -> &[syn::Attribute] {
        &self.code.attrs
    }
}

pub struct FnImplIR {
    code: syn::ImplItemFn
}

impl FnImplIR {
    pub fn new(code: syn::ImplItemFn) -> Self {
        Self { code }
    }

    fn sig(&self) -> &syn::Signature {
        &self.code.sig
    }

    fn attrs(&self) -> &[syn::Attribute] {
        &self.code.attrs
    }

    fn is_pub(&self) -> bool {
        matches!(self.code.vis, syn::Visibility::Public(_))
    }
}

pub struct FnArgIR {
    code: syn::FnArg
}

impl FnArgIR {
    pub fn new(code: syn::FnArg) -> Self {
        FnArgIR { code }
    }

    pub fn name(&self) -> syn::Result<Ident> {
        match &self.code {
            syn::FnArg::Typed(syn::PatType {
                pat: box syn::Pat::Ident(pat),
                ..
            }) => Ok(pat.ident.clone()),
            _ => Err(syn::Error::new_spanned(&self.code, "Unnamed arg"))
        }
    }

    pub fn name_str(&self) -> syn::Result<String> {
        self.name().map(|i| i.to_string())
    }

    pub fn ty(&self) -> syn::Result<syn::Type> {
        match &self.code {
            syn::FnArg::Typed(syn::PatType { box ty, .. }) => Ok(ty.clone()),
            _ => Err(syn::Error::new_spanned(&self.code, "Unnamed arg"))
        }
    }
    pub fn name_and_ty(&self) -> syn::Result<(String, syn::Type)> {
        match &self.code {
            syn::FnArg::Typed(syn::PatType {
                box ty,
                pat: box syn::Pat::Ident(pat),
                ..
            }) => Ok((pat.ident.to_string(), ty.clone())),
            _ => Err(syn::Error::new_spanned(&self.code, "Unnamed arg"))
        }
    }

    pub fn is_ref(&self) -> bool {
        match &self.code {
            syn::FnArg::Typed(syn::PatType { box ty, .. }) => utils::syn::is_ref(ty),
            _ => false
        }
    }
}

pub struct TypeIR {
    code: syn::Item
}

impl TryFrom<&proc_macro2::TokenStream> for TypeIR {
    type Error = syn::Error;

    fn try_from(stream: &proc_macro2::TokenStream) -> Result<Self, Self::Error> {
        Ok(Self {
            code: syn::parse2::<syn::Item>(stream.clone())?
        })
    }
}

impl TypeIR {
    pub fn self_code(&self) -> &syn::Item {
        &self.code
    }

    pub fn fields(&self) -> syn::Result<Vec<syn::Ident>> {
        utils::syn::derive_item_variants(&self.code)
    }

    pub fn map_fields<F, R>(&self, func: F) -> syn::Result<Vec<R>>
    where
        F: FnMut(&syn::Ident) -> R
    {
        Ok(self.fields()?.iter().map(func).collect::<Vec<_>>())
    }

    pub fn is_enum(&self) -> bool {
        matches!(self.code, syn::Item::Enum(_))
    }

    pub fn is_struct(&self) -> bool {
        matches!(self.code, syn::Item::Struct(_))
    }
}<|MERGE_RESOLUTION|>--- conflicted
+++ resolved
@@ -409,25 +409,7 @@
     }
 
     pub fn docs(&self) -> Vec<String> {
-<<<<<<< HEAD
-        let attrs = utils::syn::docs_attrs(self.attributes());
-
-        let mut docs = Vec::new();
-        for attr in attrs {
-            if let syn::Meta::NameValue(nv) = &attr.meta {
-                if let syn::Expr::Lit(syn::ExprLit {
-                    lit: syn::Lit::Str(str),
-                    ..
-                }) = &nv.value
-                {
-                    docs.push(str.value());
-                }
-            }
-        }
-        docs
-=======
         utils::syn::string_docs(self.attributes())
->>>>>>> 1609e232
     }
 }
 
