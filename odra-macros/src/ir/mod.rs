--- conflicted
+++ resolved
@@ -2,11 +2,8 @@
 use proc_macro2::{Ident, TokenStream};
 use quote::format_ident;
 use syn::{parse_quote, ItemImpl};
-<<<<<<< HEAD
 
 const CONSTRUCTOR_NAME: &str = "init";
-=======
->>>>>>> b6abae13
 
 pub struct ModuleIR {
     code: ItemImpl
@@ -29,13 +26,10 @@
 
     pub fn module_ident(&self) -> Result<Ident, syn::Error> {
         utils::syn::ident_from_impl(&self.code)
-<<<<<<< HEAD
     }
 
     pub fn module_str(&self) -> Result<String, syn::Error> {
         self.module_ident().map(|i| i.to_string())
-=======
->>>>>>> b6abae13
     }
 
     pub fn host_ref_ident(&self) -> Result<Ident, syn::Error> {
@@ -77,7 +71,6 @@
                 _ => None
             })
             .collect::<Vec<_>>()
-<<<<<<< HEAD
     }
 
     pub fn host_functions(&self) -> Vec<FnIR> {
@@ -107,8 +100,6 @@
     pub fn module_instance_expr(&self, env_ident: syn::Ident) -> Result<syn::Expr, syn::Error> {
         let module_ident = self.module_ident()?;
         Ok(parse_quote!(#module_ident::new(Rc::new(#env_ident))))
-=======
->>>>>>> b6abae13
     }
 }
 
@@ -137,17 +128,11 @@
         utils::syn::function_arg_names(&self.code)
     }
 
-<<<<<<< HEAD
     pub fn named_args(&self) -> Vec<FnArgIR> {
         utils::syn::function_named_args(&self.code)
             .into_iter()
             .map(|arg| FnArgIR::new(arg.to_owned()))
             .collect()
-=======
-    #[allow(dead_code)]
-    pub fn args_len(&self) -> usize {
-        utils::syn::function_args(&self.code).len()
->>>>>>> b6abae13
     }
 
     pub fn return_type(&self) -> syn::ReturnType {
@@ -155,32 +140,21 @@
     }
 
     pub fn try_return_type(&self) -> syn::ReturnType {
-<<<<<<< HEAD
         let ty_odra_err = utils::ty::odra_error();
         match self.return_type() {
             syn::ReturnType::Default => parse_quote!(-> Result<(), #ty_odra_err>),
             syn::ReturnType::Type(_, box ty) => parse_quote!(-> Result<#ty, #ty_odra_err>)
-=======
-        match self.return_type() {
-            syn::ReturnType::Default => parse_quote!(-> Result<(), OdraError>),
-            syn::ReturnType::Type(_, box ty) => parse_quote!(-> Result<#ty, OdraError>)
->>>>>>> b6abae13
         }
     }
 
     pub fn typed_args(&self) -> Vec<syn::PatType> {
-<<<<<<< HEAD
         utils::syn::function_typed_args(&self.code)
-=======
-        utils::syn::function_args(&self.code)
->>>>>>> b6abae13
     }
 
     pub fn is_mut(&self) -> bool {
         let receiver = utils::syn::receiver_arg(&self.code);
         receiver.map(|r| r.mutability.is_some()).unwrap_or_default()
     }
-<<<<<<< HEAD
 }
 
 pub struct FnArgIR {
@@ -209,6 +183,4 @@
     pub fn name_str(&self) -> Result<String, syn::Error> {
         self.name().map(|i| i.to_string())
     }
-=======
->>>>>>> b6abae13
 }